// Copyright 2014 The go-ethereum Authors
// This file is part of the go-ethereum library.
//
// The go-ethereum library is free software: you can redistribute it and/or modify
// it under the terms of the GNU Lesser General Public License as published by
// the Free Software Foundation, either version 3 of the License, or
// (at your option) any later version.
//
// The go-ethereum library is distributed in the hope that it will be useful,
// but WITHOUT ANY WARRANTY; without even the implied warranty of
// MERCHANTABILITY or FITNESS FOR A PARTICULAR PURPOSE. See the
// GNU Lesser General Public License for more details.
//
// You should have received a copy of the GNU Lesser General Public License
// along with the go-ethereum library. If not, see <http://www.gnu.org/licenses/>.

package rlp

import (
	"bufio"
	"bytes"
	"encoding/binary"
	"errors"
	"fmt"
	"io"
	"math/big"
	"reflect"
	"strings"
	"sync"

	"github.com/ethereum/go-ethereum/rlp/internal/rlpstruct"
<<<<<<< HEAD
=======
	"github.com/holiman/uint256"
>>>>>>> bed84606
)

//lint:ignore ST1012 EOL is not an error.

// EOL is returned when the end of the current list
// has been reached during streaming.
var EOL = errors.New("rlp: end of list")

var (
	ErrExpectedString   = errors.New("rlp: expected String or Byte")
	ErrExpectedList     = errors.New("rlp: expected List")
	ErrCanonInt         = errors.New("rlp: non-canonical integer format")
	ErrCanonSize        = errors.New("rlp: non-canonical size information")
	ErrElemTooLarge     = errors.New("rlp: element is larger than containing list")
	ErrValueTooLarge    = errors.New("rlp: value size exceeds available input length")
	ErrMoreThanOneValue = errors.New("rlp: input contains more than one value")

	// internal errors
	errNotInList     = errors.New("rlp: call of ListEnd outside of any list")
	errNotAtEOL      = errors.New("rlp: call of ListEnd not positioned at EOL")
	errUintOverflow  = errors.New("rlp: uint overflow")
	errNoPointer     = errors.New("rlp: interface given to Decode must be a pointer")
	errDecodeIntoNil = errors.New("rlp: pointer given to Decode must not be nil")
	errUint256Large  = errors.New("rlp: value too large for uint256")

	streamPool = sync.Pool{
		New: func() interface{} { return new(Stream) },
	}
)

// Decoder is implemented by types that require custom RLP decoding rules or need to decode
// into private fields.
//
// The DecodeRLP method should read one value from the given Stream. It is not forbidden to
// read less or more, but it might be confusing.
type Decoder interface {
	DecodeRLP(*Stream) error
}

// Decode parses RLP-encoded data from r and stores the result in the value pointed to by
// val. Please see package-level documentation for the decoding rules. Val must be a
// non-nil pointer.
//
// If r does not implement ByteReader, Decode will do its own buffering.
//
// Note that Decode does not set an input limit for all readers and may be vulnerable to
// panics cause by huge value sizes. If you need an input limit, use
//
//	NewStream(r, limit).Decode(val)
func Decode(r io.Reader, val interface{}) error {
	stream := streamPool.Get().(*Stream)
	defer streamPool.Put(stream)

	stream.Reset(r, 0)
	return stream.Decode(val)
}

// DecodeBytes parses RLP data from b into val. Please see package-level documentation for
// the decoding rules. The input must contain exactly one value and no trailing data.
func DecodeBytes(b []byte, val interface{}) error {
	r := bytes.NewReader(b)

	stream := streamPool.Get().(*Stream)
	defer streamPool.Put(stream)

	stream.Reset(r, uint64(len(b)))
	if err := stream.Decode(val); err != nil {
		return err
	}
	if r.Len() > 0 {
		return ErrMoreThanOneValue
	}
	return nil
}

type decodeError struct {
	msg string
	typ reflect.Type
	ctx []string
}

func (err *decodeError) Error() string {
	ctx := ""
	if len(err.ctx) > 0 {
		ctx = ", decoding into "
		for i := len(err.ctx) - 1; i >= 0; i-- {
			ctx += err.ctx[i]
		}
	}
	return fmt.Sprintf("rlp: %s for %v%s", err.msg, err.typ, ctx)
}

func wrapStreamError(err error, typ reflect.Type) error {
	switch err {
	case ErrCanonInt:
		return &decodeError{msg: "non-canonical integer (leading zero bytes)", typ: typ}
	case ErrCanonSize:
		return &decodeError{msg: "non-canonical size information", typ: typ}
	case ErrExpectedList:
		return &decodeError{msg: "expected input list", typ: typ}
	case ErrExpectedString:
		return &decodeError{msg: "expected input string or byte", typ: typ}
	case errUintOverflow:
		return &decodeError{msg: "input string too long", typ: typ}
	case errNotAtEOL:
		return &decodeError{msg: "input list has too many elements", typ: typ}
	}
	return err
}

func addErrorContext(err error, ctx string) error {
	if decErr, ok := err.(*decodeError); ok {
		decErr.ctx = append(decErr.ctx, ctx)
	}
	return err
}

var (
	decoderInterface = reflect.TypeOf(new(Decoder)).Elem()
	bigInt           = reflect.TypeOf(big.Int{})
	u256Int          = reflect.TypeOf(uint256.Int{})
)

func makeDecoder(typ reflect.Type, tags rlpstruct.Tags) (dec decoder, err error) {
	kind := typ.Kind()
	switch {
	case typ == rawValueType:
		return decodeRawValue, nil
	case typ.AssignableTo(reflect.PtrTo(bigInt)):
		return decodeBigInt, nil
	case typ.AssignableTo(bigInt):
		return decodeBigIntNoPtr, nil
	case typ == reflect.PtrTo(u256Int):
		return decodeU256, nil
	case typ == u256Int:
		return decodeU256NoPtr, nil
	case kind == reflect.Ptr:
		return makePtrDecoder(typ, tags)
	case reflect.PtrTo(typ).Implements(decoderInterface):
		return decodeDecoder, nil
	case isUint(kind):
		return decodeUint, nil
	case kind == reflect.Bool:
		return decodeBool, nil
	case kind == reflect.String:
		return decodeString, nil
	case kind == reflect.Slice || kind == reflect.Array:
		return makeListDecoder(typ, tags)
	case kind == reflect.Struct:
		return makeStructDecoder(typ)
	case kind == reflect.Interface:
		return decodeInterface, nil
	default:
		return nil, fmt.Errorf("rlp: type %v is not RLP-serializable", typ)
	}
}

func decodeRawValue(s *Stream, val reflect.Value) error {
	r, err := s.Raw()
	if err != nil {
		return err
	}
	val.SetBytes(r)
	return nil
}

func decodeUint(s *Stream, val reflect.Value) error {
	typ := val.Type()
	num, err := s.uint(typ.Bits())
	if err != nil {
		return wrapStreamError(err, val.Type())
	}
	val.SetUint(num)
	return nil
}

func decodeBool(s *Stream, val reflect.Value) error {
	b, err := s.Bool()
	if err != nil {
		return wrapStreamError(err, val.Type())
	}
	val.SetBool(b)
	return nil
}

func decodeString(s *Stream, val reflect.Value) error {
	b, err := s.Bytes()
	if err != nil {
		return wrapStreamError(err, val.Type())
	}
	val.SetString(string(b))
	return nil
}

func decodeBigIntNoPtr(s *Stream, val reflect.Value) error {
	return decodeBigInt(s, val.Addr())
}

func decodeBigInt(s *Stream, val reflect.Value) error {
	i := val.Interface().(*big.Int)
<<<<<<< HEAD
=======
	if i == nil {
		i = new(big.Int)
		val.Set(reflect.ValueOf(i))
	}

	err := s.decodeBigInt(i)
	if err != nil {
		return wrapStreamError(err, val.Type())
	}
	return nil
}

func decodeU256NoPtr(s *Stream, val reflect.Value) error {
	return decodeU256(s, val.Addr())
}

func decodeU256(s *Stream, val reflect.Value) error {
	i := val.Interface().(*uint256.Int)
>>>>>>> bed84606
	if i == nil {
		i = new(uint256.Int)
		val.Set(reflect.ValueOf(i))
	}

<<<<<<< HEAD
	err := s.decodeBigInt(i)
=======
	err := s.ReadUint256(i)
>>>>>>> bed84606
	if err != nil {
		return wrapStreamError(err, val.Type())
	}
	return nil
}

func makeListDecoder(typ reflect.Type, tag rlpstruct.Tags) (decoder, error) {
	etype := typ.Elem()
	if etype.Kind() == reflect.Uint8 && !reflect.PtrTo(etype).Implements(decoderInterface) {
		if typ.Kind() == reflect.Array {
			return decodeByteArray, nil
		}
		return decodeByteSlice, nil
	}
	etypeinfo := theTC.infoWhileGenerating(etype, rlpstruct.Tags{})
	if etypeinfo.decoderErr != nil {
		return nil, etypeinfo.decoderErr
	}
	var dec decoder
	switch {
	case typ.Kind() == reflect.Array:
		dec = func(s *Stream, val reflect.Value) error {
			return decodeListArray(s, val, etypeinfo.decoder)
		}
	case tag.Tail:
		// A slice with "tail" tag can occur as the last field
		// of a struct and is supposed to swallow all remaining
		// list elements. The struct decoder already called s.List,
		// proceed directly to decoding the elements.
		dec = func(s *Stream, val reflect.Value) error {
			return decodeSliceElems(s, val, etypeinfo.decoder)
		}
	default:
		dec = func(s *Stream, val reflect.Value) error {
			return decodeListSlice(s, val, etypeinfo.decoder)
		}
	}
	return dec, nil
}

func decodeListSlice(s *Stream, val reflect.Value, elemdec decoder) error {
	size, err := s.List()
	if err != nil {
		return wrapStreamError(err, val.Type())
	}
	if size == 0 {
		val.Set(reflect.MakeSlice(val.Type(), 0, 0))
		return s.ListEnd()
	}
	if err := decodeSliceElems(s, val, elemdec); err != nil {
		return err
	}
	return s.ListEnd()
}

func decodeSliceElems(s *Stream, val reflect.Value, elemdec decoder) error {
	i := 0
	for ; ; i++ {
		// grow slice if necessary
		if i >= val.Cap() {
			newcap := val.Cap() + val.Cap()/2
			if newcap < 4 {
				newcap = 4
			}
			newv := reflect.MakeSlice(val.Type(), val.Len(), newcap)
			reflect.Copy(newv, val)
			val.Set(newv)
		}
		if i >= val.Len() {
			val.SetLen(i + 1)
		}
		// decode into element
		if err := elemdec(s, val.Index(i)); err == EOL {
			break
		} else if err != nil {
			return addErrorContext(err, fmt.Sprint("[", i, "]"))
		}
	}
	if i < val.Len() {
		val.SetLen(i)
	}
	return nil
}

func decodeListArray(s *Stream, val reflect.Value, elemdec decoder) error {
	if _, err := s.List(); err != nil {
		return wrapStreamError(err, val.Type())
	}
	vlen := val.Len()
	i := 0
	for ; i < vlen; i++ {
		if err := elemdec(s, val.Index(i)); err == EOL {
			break
		} else if err != nil {
			return addErrorContext(err, fmt.Sprint("[", i, "]"))
		}
	}
	if i < vlen {
		return &decodeError{msg: "input list has too few elements", typ: val.Type()}
	}
	return wrapStreamError(s.ListEnd(), val.Type())
}

func decodeByteSlice(s *Stream, val reflect.Value) error {
	b, err := s.Bytes()
	if err != nil {
		return wrapStreamError(err, val.Type())
	}
	val.SetBytes(b)
	return nil
}

func decodeByteArray(s *Stream, val reflect.Value) error {
	kind, size, err := s.Kind()
	if err != nil {
		return err
	}
	slice := byteArrayBytes(val, val.Len())
	switch kind {
	case Byte:
		if len(slice) == 0 {
			return &decodeError{msg: "input string too long", typ: val.Type()}
		} else if len(slice) > 1 {
			return &decodeError{msg: "input string too short", typ: val.Type()}
		}
		slice[0] = s.byteval
		s.kind = -1
	case String:
		if uint64(len(slice)) < size {
			return &decodeError{msg: "input string too long", typ: val.Type()}
		}
		if uint64(len(slice)) > size {
			return &decodeError{msg: "input string too short", typ: val.Type()}
		}
		if err := s.readFull(slice); err != nil {
			return err
		}
		// Reject cases where single byte encoding should have been used.
		if size == 1 && slice[0] < 128 {
			return wrapStreamError(ErrCanonSize, val.Type())
		}
	case List:
		return wrapStreamError(ErrExpectedString, val.Type())
	}
	return nil
}

func makeStructDecoder(typ reflect.Type) (decoder, error) {
	fields, err := structFields(typ)
	if err != nil {
		return nil, err
	}
	for _, f := range fields {
		if f.info.decoderErr != nil {
			return nil, structFieldError{typ, f.index, f.info.decoderErr}
		}
	}
	dec := func(s *Stream, val reflect.Value) (err error) {
		if _, err := s.List(); err != nil {
			return wrapStreamError(err, typ)
		}
		for i, f := range fields {
			err := f.info.decoder(s, val.Field(f.index))
			if err == EOL {
				if f.optional {
					// The field is optional, so reaching the end of the list before
					// reaching the last field is acceptable. All remaining undecoded
					// fields are zeroed.
					zeroFields(val, fields[i:])
					break
				}
				return &decodeError{msg: "too few elements", typ: typ}
			} else if err != nil {
				return addErrorContext(err, "."+typ.Field(f.index).Name)
			}
		}
		return wrapStreamError(s.ListEnd(), typ)
	}
	return dec, nil
}

func zeroFields(structval reflect.Value, fields []field) {
	for _, f := range fields {
		fv := structval.Field(f.index)
		fv.Set(reflect.Zero(fv.Type()))
	}
}

// makePtrDecoder creates a decoder that decodes into the pointer's element type.
func makePtrDecoder(typ reflect.Type, tag rlpstruct.Tags) (decoder, error) {
	etype := typ.Elem()
	etypeinfo := theTC.infoWhileGenerating(etype, rlpstruct.Tags{})
	switch {
	case etypeinfo.decoderErr != nil:
		return nil, etypeinfo.decoderErr
	case !tag.NilOK:
		return makeSimplePtrDecoder(etype, etypeinfo), nil
	default:
		return makeNilPtrDecoder(etype, etypeinfo, tag), nil
	}
}

func makeSimplePtrDecoder(etype reflect.Type, etypeinfo *typeinfo) decoder {
	return func(s *Stream, val reflect.Value) (err error) {
		newval := val
		if val.IsNil() {
			newval = reflect.New(etype)
		}
		if err = etypeinfo.decoder(s, newval.Elem()); err == nil {
			val.Set(newval)
		}
		return err
	}
}

// makeNilPtrDecoder creates a decoder that decodes empty values as nil. Non-empty
// values are decoded into a value of the element type, just like makePtrDecoder does.
//
// This decoder is used for pointer-typed struct fields with struct tag "nil".
func makeNilPtrDecoder(etype reflect.Type, etypeinfo *typeinfo, ts rlpstruct.Tags) decoder {
	typ := reflect.PtrTo(etype)
	nilPtr := reflect.Zero(typ)

	// Determine the value kind that results in nil pointer.
	nilKind := typeNilKind(etype, ts)

	return func(s *Stream, val reflect.Value) (err error) {
		kind, size, err := s.Kind()
		if err != nil {
			val.Set(nilPtr)
			return wrapStreamError(err, typ)
		}
		// Handle empty values as a nil pointer.
		if kind != Byte && size == 0 {
			if kind != nilKind {
				return &decodeError{
					msg: fmt.Sprintf("wrong kind of empty value (got %v, want %v)", kind, nilKind),
					typ: typ,
				}
			}
			// rearm s.Kind. This is important because the input
			// position must advance to the next value even though
			// we don't read anything.
			s.kind = -1
			val.Set(nilPtr)
			return nil
		}
		newval := val
		if val.IsNil() {
			newval = reflect.New(etype)
		}
		if err = etypeinfo.decoder(s, newval.Elem()); err == nil {
			val.Set(newval)
		}
		return err
	}
}

var ifsliceType = reflect.TypeOf([]interface{}{})

func decodeInterface(s *Stream, val reflect.Value) error {
	if val.Type().NumMethod() != 0 {
		return fmt.Errorf("rlp: type %v is not RLP-serializable", val.Type())
	}
	kind, _, err := s.Kind()
	if err != nil {
		return err
	}
	if kind == List {
		slice := reflect.New(ifsliceType).Elem()
		if err := decodeListSlice(s, slice, decodeInterface); err != nil {
			return err
		}
		val.Set(slice)
	} else {
		b, err := s.Bytes()
		if err != nil {
			return err
		}
		val.Set(reflect.ValueOf(b))
	}
	return nil
}

func decodeDecoder(s *Stream, val reflect.Value) error {
	return val.Addr().Interface().(Decoder).DecodeRLP(s)
}

// Kind represents the kind of value contained in an RLP stream.
type Kind int8

const (
	Byte Kind = iota
	String
	List
)

func (k Kind) String() string {
	switch k {
	case Byte:
		return "Byte"
	case String:
		return "String"
	case List:
		return "List"
	default:
		return fmt.Sprintf("Unknown(%d)", k)
	}
}

// ByteReader must be implemented by any input reader for a Stream. It
// is implemented by e.g. bufio.Reader and bytes.Reader.
type ByteReader interface {
	io.Reader
	io.ByteReader
}

// Stream can be used for piecemeal decoding of an input stream. This
// is useful if the input is very large or if the decoding rules for a
// type depend on the input structure. Stream does not keep an
// internal buffer. After decoding a value, the input reader will be
// positioned just before the type information for the next value.
//
// When decoding a list and the input position reaches the declared
// length of the list, all operations will return error EOL.
// The end of the list must be acknowledged using ListEnd to continue
// reading the enclosing list.
//
// Stream is not safe for concurrent use.
type Stream struct {
	r ByteReader

	remaining uint64   // number of bytes remaining to be read from r
	size      uint64   // size of value ahead
	kinderr   error    // error from last readKind
	stack     []uint64 // list sizes
	uintbuf   [32]byte // auxiliary buffer for integer decoding
	kind      Kind     // kind of value ahead
	byteval   byte     // value of single byte in type tag
	limited   bool     // true if input limit is in effect
}

// NewStream creates a new decoding stream reading from r.
//
// If r implements the ByteReader interface, Stream will
// not introduce any buffering.
//
// For non-toplevel values, Stream returns ErrElemTooLarge
// for values that do not fit into the enclosing list.
//
// Stream supports an optional input limit. If a limit is set, the
// size of any toplevel value will be checked against the remaining
// input length. Stream operations that encounter a value exceeding
// the remaining input length will return ErrValueTooLarge. The limit
// can be set by passing a non-zero value for inputLimit.
//
// If r is a bytes.Reader or strings.Reader, the input limit is set to
// the length of r's underlying data unless an explicit limit is
// provided.
func NewStream(r io.Reader, inputLimit uint64) *Stream {
	s := new(Stream)
	s.Reset(r, inputLimit)
	return s
}

// NewListStream creates a new stream that pretends to be positioned
// at an encoded list of the given length.
func NewListStream(r io.Reader, len uint64) *Stream {
	s := new(Stream)
	s.Reset(r, len)
	s.kind = List
	s.size = len
	return s
}

// Bytes reads an RLP string and returns its contents as a byte slice.
// If the input does not contain an RLP string, the returned
// error will be ErrExpectedString.
func (s *Stream) Bytes() ([]byte, error) {
	kind, size, err := s.Kind()
	if err != nil {
		return nil, err
	}
	switch kind {
	case Byte:
		s.kind = -1 // rearm Kind
		return []byte{s.byteval}, nil
	case String:
		b := make([]byte, size)
		if err = s.readFull(b); err != nil {
			return nil, err
		}
		if size == 1 && b[0] < 128 {
			return nil, ErrCanonSize
		}
		return b, nil
	default:
		return nil, ErrExpectedString
	}
}

// ReadBytes decodes the next RLP value and stores the result in b.
// The value size must match len(b) exactly.
func (s *Stream) ReadBytes(b []byte) error {
	kind, size, err := s.Kind()
	if err != nil {
		return err
	}
	switch kind {
	case Byte:
		if len(b) != 1 {
			return fmt.Errorf("input value has wrong size 1, want %d", len(b))
		}
		b[0] = s.byteval
		s.kind = -1 // rearm Kind
		return nil
	case String:
		if uint64(len(b)) != size {
			return fmt.Errorf("input value has wrong size %d, want %d", size, len(b))
		}
		if err = s.readFull(b); err != nil {
			return err
		}
		if size == 1 && b[0] < 128 {
			return ErrCanonSize
		}
		return nil
	default:
		return ErrExpectedString
	}
}

// Raw reads a raw encoded value including RLP type information.
func (s *Stream) Raw() ([]byte, error) {
	kind, size, err := s.Kind()
	if err != nil {
		return nil, err
	}
	if kind == Byte {
		s.kind = -1 // rearm Kind
		return []byte{s.byteval}, nil
	}
	// The original header has already been read and is no longer
	// available. Read content and put a new header in front of it.
	start := headsize(size)
	buf := make([]byte, uint64(start)+size)
	if err := s.readFull(buf[start:]); err != nil {
		return nil, err
	}
	if kind == String {
		puthead(buf, 0x80, 0xB7, size)
	} else {
		puthead(buf, 0xC0, 0xF7, size)
	}
	return buf, nil
}

// Uint reads an RLP string of up to 8 bytes and returns its contents
// as an unsigned integer. If the input does not contain an RLP string, the
// returned error will be ErrExpectedString.
//
// Deprecated: use s.Uint64 instead.
func (s *Stream) Uint() (uint64, error) {
	return s.uint(64)
}

func (s *Stream) Uint64() (uint64, error) {
	return s.uint(64)
}

func (s *Stream) Uint32() (uint32, error) {
	i, err := s.uint(32)
	return uint32(i), err
}

func (s *Stream) Uint16() (uint16, error) {
	i, err := s.uint(16)
	return uint16(i), err
}

func (s *Stream) Uint8() (uint8, error) {
	i, err := s.uint(8)
	return uint8(i), err
}

func (s *Stream) uint(maxbits int) (uint64, error) {
	kind, size, err := s.Kind()
	if err != nil {
		return 0, err
	}
	switch kind {
	case Byte:
		if s.byteval == 0 {
			return 0, ErrCanonInt
		}
		s.kind = -1 // rearm Kind
		return uint64(s.byteval), nil
	case String:
		if size > uint64(maxbits/8) {
			return 0, errUintOverflow
		}
		v, err := s.readUint(byte(size))
		switch {
		case err == ErrCanonSize:
			// Adjust error because we're not reading a size right now.
			return 0, ErrCanonInt
		case err != nil:
			return 0, err
		case size > 0 && v < 128:
			return 0, ErrCanonSize
		default:
			return v, nil
		}
	default:
		return 0, ErrExpectedString
	}
}

// Bool reads an RLP string of up to 1 byte and returns its contents
// as a boolean. If the input does not contain an RLP string, the
// returned error will be ErrExpectedString.
func (s *Stream) Bool() (bool, error) {
	num, err := s.uint(8)
	if err != nil {
		return false, err
	}
	switch num {
	case 0:
		return false, nil
	case 1:
		return true, nil
	default:
		return false, fmt.Errorf("rlp: invalid boolean value: %d", num)
	}
}

// List starts decoding an RLP list. If the input does not contain a
// list, the returned error will be ErrExpectedList. When the list's
// end has been reached, any Stream operation will return EOL.
func (s *Stream) List() (size uint64, err error) {
	kind, size, err := s.Kind()
	if err != nil {
		return 0, err
	}
	if kind != List {
		return 0, ErrExpectedList
	}

	// Remove size of inner list from outer list before pushing the new size
	// onto the stack. This ensures that the remaining outer list size will
	// be correct after the matching call to ListEnd.
	if inList, limit := s.listLimit(); inList {
		s.stack[len(s.stack)-1] = limit - size
	}
	s.stack = append(s.stack, size)
	s.kind = -1
	s.size = 0
	return size, nil
}

// ListEnd returns to the enclosing list.
// The input reader must be positioned at the end of a list.
func (s *Stream) ListEnd() error {
	// Ensure that no more data is remaining in the current list.
	if inList, listLimit := s.listLimit(); !inList {
		return errNotInList
	} else if listLimit > 0 {
		return errNotAtEOL
	}
	s.stack = s.stack[:len(s.stack)-1] // pop
	s.kind = -1
	s.size = 0
	return nil
}

// MoreDataInList reports whether the current list context contains
// more data to be read.
func (s *Stream) MoreDataInList() bool {
	_, listLimit := s.listLimit()
	return listLimit > 0
}

// BigInt decodes an arbitrary-size integer value.
func (s *Stream) BigInt() (*big.Int, error) {
	i := new(big.Int)
	if err := s.decodeBigInt(i); err != nil {
		return nil, err
	}
	return i, nil
}

func (s *Stream) decodeBigInt(dst *big.Int) error {
	var buffer []byte
	kind, size, err := s.Kind()
	switch {
	case err != nil:
		return err
	case kind == List:
		return ErrExpectedString
	case kind == Byte:
		buffer = s.uintbuf[:1]
		buffer[0] = s.byteval
		s.kind = -1 // re-arm Kind
	case size == 0:
		// Avoid zero-length read.
		s.kind = -1
	case size <= uint64(len(s.uintbuf)):
		// For integers smaller than s.uintbuf, allocating a buffer
		// can be avoided.
		buffer = s.uintbuf[:size]
		if err := s.readFull(buffer); err != nil {
			return err
		}
		// Reject inputs where single byte encoding should have been used.
		if size == 1 && buffer[0] < 128 {
			return ErrCanonSize
		}
	default:
		// For large integers, a temporary buffer is needed.
		buffer = make([]byte, size)
		if err := s.readFull(buffer); err != nil {
			return err
		}
	}

	// Reject leading zero bytes.
	if len(buffer) > 0 && buffer[0] == 0 {
		return ErrCanonInt
	}
	// Set the integer bytes.
	dst.SetBytes(buffer)
	return nil
}

<<<<<<< HEAD
=======
// ReadUint256 decodes the next value as a uint256.
func (s *Stream) ReadUint256(dst *uint256.Int) error {
	var buffer []byte
	kind, size, err := s.Kind()
	switch {
	case err != nil:
		return err
	case kind == List:
		return ErrExpectedString
	case kind == Byte:
		buffer = s.uintbuf[:1]
		buffer[0] = s.byteval
		s.kind = -1 // re-arm Kind
	case size == 0:
		// Avoid zero-length read.
		s.kind = -1
	case size <= uint64(len(s.uintbuf)):
		// All possible uint256 values fit into s.uintbuf.
		buffer = s.uintbuf[:size]
		if err := s.readFull(buffer); err != nil {
			return err
		}
		// Reject inputs where single byte encoding should have been used.
		if size == 1 && buffer[0] < 128 {
			return ErrCanonSize
		}
	default:
		return errUint256Large
	}

	// Reject leading zero bytes.
	if len(buffer) > 0 && buffer[0] == 0 {
		return ErrCanonInt
	}
	// Set the integer bytes.
	dst.SetBytes(buffer)
	return nil
}

>>>>>>> bed84606
// Decode decodes a value and stores the result in the value pointed
// to by val. Please see the documentation for the Decode function
// to learn about the decoding rules.
func (s *Stream) Decode(val interface{}) error {
	if val == nil {
		return errDecodeIntoNil
	}
	rval := reflect.ValueOf(val)
	rtyp := rval.Type()
	if rtyp.Kind() != reflect.Ptr {
		return errNoPointer
	}
	if rval.IsNil() {
		return errDecodeIntoNil
	}
	decoder, err := cachedDecoder(rtyp.Elem())
	if err != nil {
		return err
	}

	err = decoder(s, rval.Elem())
	if decErr, ok := err.(*decodeError); ok && len(decErr.ctx) > 0 {
		// Add decode target type to error so context has more meaning.
		decErr.ctx = append(decErr.ctx, fmt.Sprint("(", rtyp.Elem(), ")"))
	}
	return err
}

// Reset discards any information about the current decoding context
// and starts reading from r. This method is meant to facilitate reuse
// of a preallocated Stream across many decoding operations.
//
// If r does not also implement ByteReader, Stream will do its own
// buffering.
func (s *Stream) Reset(r io.Reader, inputLimit uint64) {
	if inputLimit > 0 {
		s.remaining = inputLimit
		s.limited = true
	} else {
		// Attempt to automatically discover
		// the limit when reading from a byte slice.
		switch br := r.(type) {
		case *bytes.Reader:
			s.remaining = uint64(br.Len())
			s.limited = true
		case *bytes.Buffer:
			s.remaining = uint64(br.Len())
			s.limited = true
		case *strings.Reader:
			s.remaining = uint64(br.Len())
			s.limited = true
		default:
			s.limited = false
		}
	}
	// Wrap r with a buffer if it doesn't have one.
	bufr, ok := r.(ByteReader)
	if !ok {
		bufr = bufio.NewReader(r)
	}
	s.r = bufr
	// Reset the decoding context.
	s.stack = s.stack[:0]
	s.size = 0
	s.kind = -1
	s.kinderr = nil
	s.byteval = 0
	s.uintbuf = [32]byte{}
}

// Kind returns the kind and size of the next value in the
// input stream.
//
// The returned size is the number of bytes that make up the value.
// For kind == Byte, the size is zero because the value is
// contained in the type tag.
//
// The first call to Kind will read size information from the input
// reader and leave it positioned at the start of the actual bytes of
// the value. Subsequent calls to Kind (until the value is decoded)
// will not advance the input reader and return cached information.
func (s *Stream) Kind() (kind Kind, size uint64, err error) {
	if s.kind >= 0 {
		return s.kind, s.size, s.kinderr
	}

	// Check for end of list. This needs to be done here because readKind
	// checks against the list size, and would return the wrong error.
	inList, listLimit := s.listLimit()
	if inList && listLimit == 0 {
		return 0, 0, EOL
	}
	// Read the actual size tag.
	s.kind, s.size, s.kinderr = s.readKind()
	if s.kinderr == nil {
		// Check the data size of the value ahead against input limits. This
		// is done here because many decoders require allocating an input
		// buffer matching the value size. Checking it here protects those
		// decoders from inputs declaring very large value size.
		if inList && s.size > listLimit {
			s.kinderr = ErrElemTooLarge
		} else if s.limited && s.size > s.remaining {
			s.kinderr = ErrValueTooLarge
		}
	}
	return s.kind, s.size, s.kinderr
}

func (s *Stream) readKind() (kind Kind, size uint64, err error) {
	b, err := s.readByte()
	if err != nil {
		if len(s.stack) == 0 {
			// At toplevel, Adjust the error to actual EOF. io.EOF is
			// used by callers to determine when to stop decoding.
			switch err {
			case io.ErrUnexpectedEOF:
				err = io.EOF
			case ErrValueTooLarge:
				err = io.EOF
			}
		}
		return 0, 0, err
	}
	s.byteval = 0
	switch {
	case b < 0x80:
		// For a single byte whose value is in the [0x00, 0x7F] range, that byte
		// is its own RLP encoding.
		s.byteval = b
		return Byte, 0, nil
	case b < 0xB8:
		// Otherwise, if a string is 0-55 bytes long, the RLP encoding consists
		// of a single byte with value 0x80 plus the length of the string
		// followed by the string. The range of the first byte is thus [0x80, 0xB7].
		return String, uint64(b - 0x80), nil
	case b < 0xC0:
		// If a string is more than 55 bytes long, the RLP encoding consists of a
		// single byte with value 0xB7 plus the length of the length of the
		// string in binary form, followed by the length of the string, followed
		// by the string. For example, a length-1024 string would be encoded as
		// 0xB90400 followed by the string. The range of the first byte is thus
		// [0xB8, 0xBF].
		size, err = s.readUint(b - 0xB7)
		if err == nil && size < 56 {
			err = ErrCanonSize
		}
		return String, size, err
	case b < 0xF8:
		// If the total payload of a list (i.e. the combined length of all its
		// items) is 0-55 bytes long, the RLP encoding consists of a single byte
		// with value 0xC0 plus the length of the list followed by the
		// concatenation of the RLP encodings of the items. The range of the
		// first byte is thus [0xC0, 0xF7].
		return List, uint64(b - 0xC0), nil
	default:
		// If the total payload of a list is more than 55 bytes long, the RLP
		// encoding consists of a single byte with value 0xF7 plus the length of
		// the length of the payload in binary form, followed by the length of
		// the payload, followed by the concatenation of the RLP encodings of
		// the items. The range of the first byte is thus [0xF8, 0xFF].
		size, err = s.readUint(b - 0xF7)
		if err == nil && size < 56 {
			err = ErrCanonSize
		}
		return List, size, err
	}
}

func (s *Stream) readUint(size byte) (uint64, error) {
	switch size {
	case 0:
		s.kind = -1 // rearm Kind
		return 0, nil
	case 1:
		b, err := s.readByte()
		return uint64(b), err
	default:
		buffer := s.uintbuf[:8]
		for i := range buffer {
			buffer[i] = 0
		}
		start := int(8 - size)
		if err := s.readFull(buffer[start:]); err != nil {
			return 0, err
		}
		if buffer[start] == 0 {
			// Note: readUint is also used to decode integer values.
			// The error needs to be adjusted to become ErrCanonInt in this case.
			return 0, ErrCanonSize
		}
		return binary.BigEndian.Uint64(buffer[:]), nil
	}
}

// readFull reads into buf from the underlying stream.
func (s *Stream) readFull(buf []byte) (err error) {
	if err := s.willRead(uint64(len(buf))); err != nil {
		return err
	}
	var nn, n int
	for n < len(buf) && err == nil {
		nn, err = s.r.Read(buf[n:])
		n += nn
	}
	if err == io.EOF {
		if n < len(buf) {
			err = io.ErrUnexpectedEOF
		} else {
			// Readers are allowed to give EOF even though the read succeeded.
			// In such cases, we discard the EOF, like io.ReadFull() does.
			err = nil
		}
	}
	return err
}

// readByte reads a single byte from the underlying stream.
func (s *Stream) readByte() (byte, error) {
	if err := s.willRead(1); err != nil {
		return 0, err
	}
	b, err := s.r.ReadByte()
	if err == io.EOF {
		err = io.ErrUnexpectedEOF
	}
	return b, err
}

// willRead is called before any read from the underlying stream. It checks
// n against size limits, and updates the limits if n doesn't overflow them.
func (s *Stream) willRead(n uint64) error {
	s.kind = -1 // rearm Kind

	if inList, limit := s.listLimit(); inList {
		if n > limit {
			return ErrElemTooLarge
		}
		s.stack[len(s.stack)-1] = limit - n
	}
	if s.limited {
		if n > s.remaining {
			return ErrValueTooLarge
		}
		s.remaining -= n
	}
	return nil
}

// listLimit returns the amount of data remaining in the innermost list.
func (s *Stream) listLimit() (inList bool, limit uint64) {
	if len(s.stack) == 0 {
		return false, 0
	}
	return true, s.stack[len(s.stack)-1]
}<|MERGE_RESOLUTION|>--- conflicted
+++ resolved
@@ -29,10 +29,7 @@
 	"sync"
 
 	"github.com/ethereum/go-ethereum/rlp/internal/rlpstruct"
-<<<<<<< HEAD
-=======
 	"github.com/holiman/uint256"
->>>>>>> bed84606
 )
 
 //lint:ignore ST1012 EOL is not an error.
@@ -233,8 +230,6 @@
 
 func decodeBigInt(s *Stream, val reflect.Value) error {
 	i := val.Interface().(*big.Int)
-<<<<<<< HEAD
-=======
 	if i == nil {
 		i = new(big.Int)
 		val.Set(reflect.ValueOf(i))
@@ -253,17 +248,12 @@
 
 func decodeU256(s *Stream, val reflect.Value) error {
 	i := val.Interface().(*uint256.Int)
->>>>>>> bed84606
 	if i == nil {
 		i = new(uint256.Int)
 		val.Set(reflect.ValueOf(i))
 	}
 
-<<<<<<< HEAD
-	err := s.decodeBigInt(i)
-=======
 	err := s.ReadUint256(i)
->>>>>>> bed84606
 	if err != nil {
 		return wrapStreamError(err, val.Type())
 	}
@@ -898,8 +888,6 @@
 	return nil
 }
 
-<<<<<<< HEAD
-=======
 // ReadUint256 decodes the next value as a uint256.
 func (s *Stream) ReadUint256(dst *uint256.Int) error {
 	var buffer []byte
@@ -939,7 +927,6 @@
 	return nil
 }
 
->>>>>>> bed84606
 // Decode decodes a value and stores the result in the value pointed
 // to by val. Please see the documentation for the Decode function
 // to learn about the decoding rules.
