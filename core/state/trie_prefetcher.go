// Copyright 2020 The go-ethereum Authors
// This file is part of the go-ethereum library.
//
// The go-ethereum library is free software: you can redistribute it and/or modify
// it under the terms of the GNU Lesser General Public License as published by
// the Free Software Foundation, either version 3 of the License, or
// (at your option) any later version.
//
// The go-ethereum library is distributed in the hope that it will be useful,
// but WITHOUT ANY WARRANTY; without even the implied warranty of
// MERCHANTABILITY or FITNESS FOR A PARTICULAR PURPOSE. See the
// GNU Lesser General Public License for more details.
//
// You should have received a copy of the GNU Lesser General Public License
// along with the go-ethereum library. If not, see <http://www.gnu.org/licenses/>.

package state

import (
	"sync"
	"sync/atomic"

	"github.com/ethereum/go-ethereum/common"
	"github.com/ethereum/go-ethereum/log"
	"github.com/ethereum/go-ethereum/metrics"
)

const (
	abortChanSize                 = 64
	concurrentChanSize            = 10
	parallelTriePrefetchThreshold = 10
	parallelTriePrefetchCapacity  = 20
)

var (
	// triePrefetchMetricsPrefix is the prefix under which to publish the metrics.
	triePrefetchMetricsPrefix = "trie/prefetch/"
)

type prefetchMsg struct {
	root        common.Hash
	accountHash common.Hash
	keys        [][]byte
}

// triePrefetcher is an active prefetcher, which receives accounts or storage
// items and does trie-loading of them. The goal is to get as much useful content
// into the caches as possible.
//
// Note, the prefetcher's API is not thread safe.
type triePrefetcher struct {
<<<<<<< HEAD
	db         Database                    // Database to fetch trie nodes through
	root       common.Hash                 // Root hash of theaccount trie for metrics
	rootParent common.Hash                 //Root has of the account trie from block before the prvious one, designed for pipecommit mode
	fetches    map[common.Hash]Trie        // Partially or fully fetcher tries
	fetchers   map[common.Hash]*subfetcher // Subfetchers for each trie

	abortChan         chan *subfetcher // to abort a single subfetcher and its children
	closed            int32
	closeMainChan     chan struct{} // it is to inform the mainLoop
	closeMainDoneChan chan struct{}
	fetchersMutex     sync.RWMutex
	prefetchChan      chan *prefetchMsg // no need to wait for return
=======
	db       Database               // Database to fetch trie nodes through
	root     common.Hash            // Root hash of the account trie for metrics
	fetches  map[string]Trie        // Partially or fully fetcher tries
	fetchers map[string]*subfetcher // Subfetchers for each trie
>>>>>>> bed84606

	deliveryMissMeter metrics.Meter
	accountLoadMeter  metrics.Meter
	accountDupMeter   metrics.Meter
	accountSkipMeter  metrics.Meter
	accountWasteMeter metrics.Meter
	storageLoadMeter  metrics.Meter
	storageDupMeter   metrics.Meter
	storageSkipMeter  metrics.Meter
	storageWasteMeter metrics.Meter

	accountStaleLoadMeter  metrics.Meter
	accountStaleDupMeter   metrics.Meter
	accountStaleSkipMeter  metrics.Meter
	accountStaleWasteMeter metrics.Meter
}

<<<<<<< HEAD
// newTriePrefetcher
func newTriePrefetcher(db Database, root, rootParent common.Hash, namespace string) *triePrefetcher {
	prefix := triePrefetchMetricsPrefix + namespace
	p := &triePrefetcher{
		db:         db,
		root:       root,
		rootParent: rootParent,
		fetchers:   make(map[common.Hash]*subfetcher), // Active prefetchers use the fetchers map
		abortChan:  make(chan *subfetcher, abortChanSize),

		closeMainChan:     make(chan struct{}),
		closeMainDoneChan: make(chan struct{}),
		prefetchChan:      make(chan *prefetchMsg, concurrentChanSize),
=======
func newTriePrefetcher(db Database, root common.Hash, namespace string) *triePrefetcher {
	prefix := triePrefetchMetricsPrefix + namespace
	p := &triePrefetcher{
		db:       db,
		root:     root,
		fetchers: make(map[string]*subfetcher), // Active prefetchers use the fetchers map
>>>>>>> bed84606

		deliveryMissMeter: metrics.GetOrRegisterMeter(prefix+"/deliverymiss", nil),
		accountLoadMeter:  metrics.GetOrRegisterMeter(prefix+"/account/load", nil),
		accountDupMeter:   metrics.GetOrRegisterMeter(prefix+"/account/dup", nil),
		accountSkipMeter:  metrics.GetOrRegisterMeter(prefix+"/account/skip", nil),
		accountWasteMeter: metrics.GetOrRegisterMeter(prefix+"/account/waste", nil),
		storageLoadMeter:  metrics.GetOrRegisterMeter(prefix+"/storage/load", nil),
		storageDupMeter:   metrics.GetOrRegisterMeter(prefix+"/storage/dup", nil),
		storageSkipMeter:  metrics.GetOrRegisterMeter(prefix+"/storage/skip", nil),
		storageWasteMeter: metrics.GetOrRegisterMeter(prefix+"/storage/waste", nil),

		accountStaleLoadMeter:  metrics.GetOrRegisterMeter(prefix+"/accountst/load", nil),
		accountStaleDupMeter:   metrics.GetOrRegisterMeter(prefix+"/accountst/dup", nil),
		accountStaleSkipMeter:  metrics.GetOrRegisterMeter(prefix+"/accountst/skip", nil),
		accountStaleWasteMeter: metrics.GetOrRegisterMeter(prefix+"/accountst/waste", nil),
	}
	go p.mainLoop()
	return p
}

// the subfetcher's lifecycle will only be updated in this loop,
// include: subfetcher's creation & abort, child subfetcher's creation & abort.
// since the mainLoop will handle all the requests, each message handle should be lightweight
func (p *triePrefetcher) mainLoop() {
	for {
		select {
		case pMsg := <-p.prefetchChan:
			fetcher := p.fetchers[pMsg.root]
			if fetcher == nil {
				fetcher = newSubfetcher(p.db, pMsg.root, pMsg.accountHash)
				p.fetchersMutex.Lock()
				p.fetchers[pMsg.root] = fetcher
				p.fetchersMutex.Unlock()
			}
			select {
			case <-fetcher.stop:
			default:
				fetcher.schedule(pMsg.keys)
				// no need to run parallel trie prefetch if threshold is not reached.
				if atomic.LoadUint32(&fetcher.pendingSize) > parallelTriePrefetchThreshold {
					fetcher.scheduleParallel(pMsg.keys)
				}
			}

		case fetcher := <-p.abortChan:
			fetcher.abort()
			for _, child := range fetcher.paraChildren {
				child.abort()
			}

		case <-p.closeMainChan:
			for _, fetcher := range p.fetchers {
				fetcher.abort() // safe to do multiple times
				for _, child := range fetcher.paraChildren {
					child.abort()
				}
			}
			// make sure all subfetchers and child subfetchers are stopped
			for _, fetcher := range p.fetchers {
				<-fetcher.term
				for _, child := range fetcher.paraChildren {
					<-child.term
				}

				if metrics.EnabledExpensive {
					switch fetcher.root {
					case p.root:
						p.accountLoadMeter.Mark(int64(len(fetcher.seen)))
						p.accountDupMeter.Mark(int64(fetcher.dups))
						p.accountSkipMeter.Mark(int64(len(fetcher.tasks)))
						fetcher.lock.Lock()
						for _, key := range fetcher.used {
							delete(fetcher.seen, string(key))
						}
						fetcher.lock.Unlock()
						p.accountWasteMeter.Mark(int64(len(fetcher.seen)))

					case p.rootParent:
						p.accountStaleLoadMeter.Mark(int64(len(fetcher.seen)))
						p.accountStaleDupMeter.Mark(int64(fetcher.dups))
						p.accountStaleSkipMeter.Mark(int64(len(fetcher.tasks)))
						fetcher.lock.Lock()
						for _, key := range fetcher.used {
							delete(fetcher.seen, string(key))
						}
						fetcher.lock.Unlock()
						p.accountStaleWasteMeter.Mark(int64(len(fetcher.seen)))

					default:
						p.storageLoadMeter.Mark(int64(len(fetcher.seen)))
						p.storageDupMeter.Mark(int64(fetcher.dups))
						p.storageSkipMeter.Mark(int64(len(fetcher.tasks)))

						fetcher.lock.Lock()
						for _, key := range fetcher.used {
							delete(fetcher.seen, string(key))
						}
						fetcher.lock.Unlock()
						p.storageWasteMeter.Mark(int64(len(fetcher.seen)))

					}
				}
			}
			close(p.closeMainDoneChan)
			p.fetchersMutex.Lock()
			p.fetchers = nil
			p.fetchersMutex.Unlock()
			return
		}
	}
}

// close iterates over all the subfetchers, aborts any that were left spinning
// and reports the stats to the metrics subsystem.
func (p *triePrefetcher) close() {
	// If the prefetcher is an inactive one, bail out
	if p.fetches != nil {
		return
	}
	if atomic.CompareAndSwapInt32(&p.closed, 0, 1) {
		close(p.closeMainChan)
		<-p.closeMainDoneChan // wait until all subfetcher are stopped
	}
}

// copy creates a deep-but-inactive copy of the trie prefetcher. Any trie data
// already loaded will be copied over, but no goroutines will be started. This
// is mostly used in the miner which creates a copy of it's actively mutated
// state to be sealed while it may further mutate the state.
func (p *triePrefetcher) copy() *triePrefetcher {
<<<<<<< HEAD
=======
	copy := &triePrefetcher{
		db:      p.db,
		root:    p.root,
		fetches: make(map[string]Trie), // Active prefetchers use the fetches map

		deliveryMissMeter: p.deliveryMissMeter,
		accountLoadMeter:  p.accountLoadMeter,
		accountDupMeter:   p.accountDupMeter,
		accountSkipMeter:  p.accountSkipMeter,
		accountWasteMeter: p.accountWasteMeter,
		storageLoadMeter:  p.storageLoadMeter,
		storageDupMeter:   p.storageDupMeter,
		storageSkipMeter:  p.storageSkipMeter,
		storageWasteMeter: p.storageWasteMeter,
	}
>>>>>>> bed84606
	// If the prefetcher is already a copy, duplicate the data
	if p.fetches != nil {
		fetcherCopied := &triePrefetcher{
			db:      p.db,
			root:    p.root,
			fetches: make(map[common.Hash]Trie, len(p.fetches)),
		}
		// p.fetches is safe to be accessed outside of mainloop
		// if the triePrefetcher is active, fetches will not be used in mainLoop
		// otherwise, inactive triePrefetcher is readonly, it won't modify fetches
		for root, fetch := range p.fetches {
<<<<<<< HEAD
			fetcherCopied.fetches[root] = p.db.CopyTrie(fetch)
=======
			if fetch == nil {
				continue
			}
			copy.fetches[root] = p.db.CopyTrie(fetch)
>>>>>>> bed84606
		}
		return fetcherCopied
	}
<<<<<<< HEAD

	select {
	case <-p.closeMainChan:
		// for closed trie prefetcher, fetchers is empty
		// but the fetches should not be nil, since fetches is used to check if it is a copied inactive one.
		fetcherCopied := &triePrefetcher{
			db:      p.db,
			root:    p.root,
			fetches: make(map[common.Hash]Trie),
		}
		return fetcherCopied
	default:
		p.fetchersMutex.RLock()
		fetcherCopied := &triePrefetcher{
			db:      p.db,
			root:    p.root,
			fetches: make(map[common.Hash]Trie, len(p.fetchers)),
		}
		// we're copying an active fetcher, retrieve the current states
		for root, fetcher := range p.fetchers {
			fetcherCopied.fetches[root] = fetcher.peek()
		}
		p.fetchersMutex.RUnlock()
		return fetcherCopied
=======
	// Otherwise we're copying an active fetcher, retrieve the current states
	for id, fetcher := range p.fetchers {
		copy.fetches[id] = fetcher.peek()
>>>>>>> bed84606
	}
}

// prefetch schedules a batch of trie items to prefetch.
<<<<<<< HEAD
func (p *triePrefetcher) prefetch(root common.Hash, keys [][]byte, accountHash common.Hash) {
=======
func (p *triePrefetcher) prefetch(owner common.Hash, root common.Hash, addr common.Address, keys [][]byte) {
>>>>>>> bed84606
	// If the prefetcher is an inactive one, bail out
	if p.fetches != nil {
		return
	}
<<<<<<< HEAD
	select {
	case <-p.closeMainChan: // skip closed trie prefetcher
	case p.prefetchChan <- &prefetchMsg{root, accountHash, keys}:
=======
	// Active fetcher, schedule the retrievals
	id := p.trieID(owner, root)
	fetcher := p.fetchers[id]
	if fetcher == nil {
		fetcher = newSubfetcher(p.db, p.root, owner, root, addr)
		p.fetchers[id] = fetcher
>>>>>>> bed84606
	}
}

// trie returns the trie matching the root hash, or nil if the prefetcher doesn't
// have it.
func (p *triePrefetcher) trie(owner common.Hash, root common.Hash) Trie {
	// If the prefetcher is inactive, return from existing deep copies
	id := p.trieID(owner, root)
	if p.fetches != nil {
		trie := p.fetches[id]
		if trie == nil {
			return nil
		}
		return p.db.CopyTrie(trie)
	}
<<<<<<< HEAD

	// use lock instead of request to mainLoop by chan to get the fetcher for performance concern.
	p.fetchersMutex.RLock()
	fetcher := p.fetchers[root]
	p.fetchersMutex.RUnlock()
=======
	// Otherwise the prefetcher is active, bail if no trie was prefetched for this root
	fetcher := p.fetchers[id]
>>>>>>> bed84606
	if fetcher == nil {
		p.deliveryMissMeter.Mark(1)
		return nil
	}

	// Interrupt the prefetcher if it's by any chance still running and return
	// a copy of any pre-loaded trie.
	select {
	case <-p.closeMainChan:
	case p.abortChan <- fetcher: // safe to abort a fecther multiple times
	}

	trie := fetcher.peek()
	if trie == nil {
		p.deliveryMissMeter.Mark(1)
		return nil
	}
	return trie
}

// used marks a batch of state items used to allow creating statistics as to
// how useful or wasteful the prefetcher is.
<<<<<<< HEAD
func (p *triePrefetcher) used(root common.Hash, used [][]byte) {
	if !metrics.EnabledExpensive {
		return
	}
	// If the prefetcher is an inactive one, bail out
	if p.fetches != nil {
		return
	}
	select {
	case <-p.closeMainChan:
	default:
		p.fetchersMutex.RLock()
		if fetcher := p.fetchers[root]; fetcher != nil {
			fetcher.lock.Lock()
			fetcher.used = used
			fetcher.lock.Unlock()
		}
		p.fetchersMutex.RUnlock()
=======
func (p *triePrefetcher) used(owner common.Hash, root common.Hash, used [][]byte) {
	if fetcher := p.fetchers[p.trieID(owner, root)]; fetcher != nil {
		fetcher.used = used
>>>>>>> bed84606
	}
}

// trieID returns an unique trie identifier consists the trie owner and root hash.
func (p *triePrefetcher) trieID(owner common.Hash, root common.Hash) string {
	return string(append(owner.Bytes(), root.Bytes()...))
}

// subfetcher is a trie fetcher goroutine responsible for pulling entries for a
// single trie. It is spawned when a new root is encountered and lives until the
// main prefetcher is paused and either all requested items are processed or if
// the trie being worked on is retrieved from the prefetcher.
type subfetcher struct {
	db    Database       // Database to load trie nodes through
	state common.Hash    // Root hash of the state to prefetch
	owner common.Hash    // Owner of the trie, usually account hash
	root  common.Hash    // Root hash of the trie to prefetch
	addr  common.Address // Address of the account that the trie belongs to
	trie  Trie           // Trie being populated with nodes

	tasks [][]byte   // Items queued up for retrieval
	lock  sync.Mutex // Lock protecting the task queue

	wake chan struct{}  // Wake channel if a new task is scheduled
	stop chan struct{}  // Channel to interrupt processing
	term chan struct{}  // Channel to signal interruption
	copy chan chan Trie // Channel to request a copy of the current trie

	seen map[string]struct{} // Tracks the entries already loaded
	dups int                 // Number of duplicate preload tasks
	used [][]byte            // Tracks the entries used in the end

	accountHash common.Hash

	pendingSize  uint32
	paraChildren []*subfetcher // Parallel trie prefetch for address of massive change
}

// newSubfetcher creates a goroutine to prefetch state items belonging to a
// particular root hash.
<<<<<<< HEAD
func newSubfetcher(db Database, root common.Hash, accountHash common.Hash) *subfetcher {
	sf := &subfetcher{
		db:          db,
		root:        root,
		wake:        make(chan struct{}, 1),
		stop:        make(chan struct{}),
		term:        make(chan struct{}),
		copy:        make(chan chan Trie),
		seen:        make(map[string]struct{}),
		accountHash: accountHash,
=======
func newSubfetcher(db Database, state common.Hash, owner common.Hash, root common.Hash, addr common.Address) *subfetcher {
	sf := &subfetcher{
		db:    db,
		state: state,
		owner: owner,
		root:  root,
		addr:  addr,
		wake:  make(chan struct{}, 1),
		stop:  make(chan struct{}),
		term:  make(chan struct{}),
		copy:  make(chan chan Trie),
		seen:  make(map[string]struct{}),
>>>>>>> bed84606
	}
	go sf.loop()
	return sf
}

// schedule adds a batch of trie keys to the queue to prefetch.
func (sf *subfetcher) schedule(keys [][]byte) {
	atomic.AddUint32(&sf.pendingSize, uint32(len(keys)))
	// Append the tasks to the current queue
	sf.lock.Lock()
	sf.tasks = append(sf.tasks, keys...)
	sf.lock.Unlock()
	// Notify the prefetcher, it's fine if it's already terminated
	select {
	case sf.wake <- struct{}{}:
	default:
	}
}

func (sf *subfetcher) scheduleParallel(keys [][]byte) {
	var keyIndex uint32 = 0
	childrenNum := len(sf.paraChildren)
	if childrenNum > 0 {
		// To feed the children first, if they are hungry.
		// A child can handle keys with capacity of parallelTriePrefetchCapacity.
		childIndex := len(keys) % childrenNum // randomly select the start child to avoid always feed the first one
		for i := 0; i < childrenNum; i++ {
			child := sf.paraChildren[childIndex]
			childIndex = (childIndex + 1) % childrenNum
			if atomic.LoadUint32(&child.pendingSize) >= parallelTriePrefetchCapacity {
				// the child is already full, skip it
				continue
			}
			feedNum := parallelTriePrefetchCapacity - atomic.LoadUint32(&child.pendingSize)
			if keyIndex+feedNum >= uint32(len(keys)) {
				// the new arrived keys are all consumed by children.
				child.schedule(keys[keyIndex:])
				return
			}
			child.schedule(keys[keyIndex : keyIndex+feedNum])
			keyIndex += feedNum
		}
	}
	// Children did not consume all the keys, to create new subfetch to handle left keys.
	keysLeft := keys[keyIndex:]
	keysLeftSize := len(keysLeft)
	for i := 0; i*parallelTriePrefetchCapacity < keysLeftSize; i++ {
		child := newSubfetcher(sf.db, sf.root, sf.accountHash)
		sf.paraChildren = append(sf.paraChildren, child)
		endIndex := (i + 1) * parallelTriePrefetchCapacity
		if endIndex >= keysLeftSize {
			child.schedule(keysLeft[i*parallelTriePrefetchCapacity:])
			return
		}
		child.schedule(keysLeft[i*parallelTriePrefetchCapacity : endIndex])
	}
}

// peek tries to retrieve a deep copy of the fetcher's trie in whatever form it
// is currently.
func (sf *subfetcher) peek() Trie {
	ch := make(chan Trie)
	select {
	case sf.copy <- ch:
		// Subfetcher still alive, return copy from it
		return <-ch

	case <-sf.term:
		// Subfetcher already terminated, return a copy directly
		if sf.trie == nil {
			return nil
		}
		return sf.db.CopyTrie(sf.trie)
	}
}

// abort interrupts the subfetcher immediately. It is safe to call abort multiple
// times but it is not thread safe.
func (sf *subfetcher) abort() {
	select {
	case <-sf.stop:
	default:
		close(sf.stop)
	}
	// no need to wait <-sf.term here, will check sf.term later
}

// loop waits for new tasks to be scheduled and keeps loading them until it runs
// out of tasks or its underlying trie is retrieved for committing.
func (sf *subfetcher) loop() {
	// No matter how the loop stops, signal anyone waiting that it's terminated
	defer close(sf.term)

	// Start by opening the trie and stop processing if it fails
<<<<<<< HEAD
	var trie Trie
	var err error
	if sf.accountHash == emptyAddr {
		trie, err = sf.db.OpenTrie(sf.root)
	} else {
		// address is useless
		trie, err = sf.db.OpenStorageTrie(sf.accountHash, sf.root)
	}
	if err != nil {
		log.Debug("Trie prefetcher failed opening trie", "root", sf.root, "err", err)
		return
=======
	if sf.owner == (common.Hash{}) {
		trie, err := sf.db.OpenTrie(sf.root)
		if err != nil {
			log.Warn("Trie prefetcher failed opening trie", "root", sf.root, "err", err)
			return
		}
		sf.trie = trie
	} else {
		trie, err := sf.db.OpenStorageTrie(sf.state, sf.addr, sf.root)
		if err != nil {
			log.Warn("Trie prefetcher failed opening trie", "root", sf.root, "err", err)
			return
		}
		sf.trie = trie
>>>>>>> bed84606
	}
	// Trie opened successfully, keep prefetching items
	for {
		select {
		case <-sf.wake:
			// Subfetcher was woken up, retrieve any tasks to avoid spinning the lock
			if sf.trie == nil {
				if sf.accountHash == emptyAddr {
					sf.trie, err = sf.db.OpenTrie(sf.root)
				} else {
					// address is useless
					sf.trie, err = sf.db.OpenStorageTrie(sf.accountHash, sf.root)
				}
				if err != nil {
					continue
				}
			}

			sf.lock.Lock()
			tasks := sf.tasks
			sf.tasks = nil
			sf.lock.Unlock()

			// Prefetch any tasks until the loop is interrupted
			for i, task := range tasks {
				select {
				case <-sf.stop:
					// If termination is requested, add any leftover back and return
					sf.lock.Lock()
					sf.tasks = append(sf.tasks, tasks[i:]...)
					sf.lock.Unlock()
					return

				case ch := <-sf.copy:
					// Somebody wants a copy of the current trie, grant them
					ch <- sf.db.CopyTrie(sf.trie)

				default:
					// No termination request yet, prefetch the next entry
					if _, ok := sf.seen[string(task)]; ok {
						sf.dups++
					} else {
						if len(task) == common.AddressLength {
							sf.trie.GetAccount(common.BytesToAddress(task))
						} else {
							sf.trie.GetStorage(sf.addr, task)
						}
						sf.seen[string(task)] = struct{}{}
					}
					atomic.AddUint32(&sf.pendingSize, ^uint32(0)) // decrease
				}
			}

		case ch := <-sf.copy:
			// Somebody wants a copy of the current trie, grant them
			ch <- sf.db.CopyTrie(sf.trie)

		case <-sf.stop:
			// Termination is requested, abort and leave remaining tasks
			return
		}
	}
}<|MERGE_RESOLUTION|>--- conflicted
+++ resolved
@@ -38,9 +38,10 @@
 )
 
 type prefetchMsg struct {
-	root        common.Hash
-	accountHash common.Hash
-	keys        [][]byte
+	owner common.Hash
+	root  common.Hash
+	addr  common.Address
+	keys  [][]byte
 }
 
 // triePrefetcher is an active prefetcher, which receives accounts or storage
@@ -49,12 +50,11 @@
 //
 // Note, the prefetcher's API is not thread safe.
 type triePrefetcher struct {
-<<<<<<< HEAD
-	db         Database                    // Database to fetch trie nodes through
-	root       common.Hash                 // Root hash of theaccount trie for metrics
-	rootParent common.Hash                 //Root has of the account trie from block before the prvious one, designed for pipecommit mode
-	fetches    map[common.Hash]Trie        // Partially or fully fetcher tries
-	fetchers   map[common.Hash]*subfetcher // Subfetchers for each trie
+	db         Database               // Database to fetch trie nodes through
+	root       common.Hash            // Root hash of the account trie for metrics
+	rootParent common.Hash            // Root has of the account trie from block before the prvious one, designed for pipecommit mode
+	fetches    map[string]Trie        // Partially or fully fetcher tries
+	fetchers   map[string]*subfetcher // Subfetchers for each trie
 
 	abortChan         chan *subfetcher // to abort a single subfetcher and its children
 	closed            int32
@@ -62,12 +62,6 @@
 	closeMainDoneChan chan struct{}
 	fetchersMutex     sync.RWMutex
 	prefetchChan      chan *prefetchMsg // no need to wait for return
-=======
-	db       Database               // Database to fetch trie nodes through
-	root     common.Hash            // Root hash of the account trie for metrics
-	fetches  map[string]Trie        // Partially or fully fetcher tries
-	fetchers map[string]*subfetcher // Subfetchers for each trie
->>>>>>> bed84606
 
 	deliveryMissMeter metrics.Meter
 	accountLoadMeter  metrics.Meter
@@ -85,7 +79,6 @@
 	accountStaleWasteMeter metrics.Meter
 }
 
-<<<<<<< HEAD
 // newTriePrefetcher
 func newTriePrefetcher(db Database, root, rootParent common.Hash, namespace string) *triePrefetcher {
 	prefix := triePrefetchMetricsPrefix + namespace
@@ -93,20 +86,12 @@
 		db:         db,
 		root:       root,
 		rootParent: rootParent,
-		fetchers:   make(map[common.Hash]*subfetcher), // Active prefetchers use the fetchers map
+		fetchers:   make(map[string]*subfetcher), // Active prefetchers use the fetchers map
 		abortChan:  make(chan *subfetcher, abortChanSize),
 
 		closeMainChan:     make(chan struct{}),
 		closeMainDoneChan: make(chan struct{}),
 		prefetchChan:      make(chan *prefetchMsg, concurrentChanSize),
-=======
-func newTriePrefetcher(db Database, root common.Hash, namespace string) *triePrefetcher {
-	prefix := triePrefetchMetricsPrefix + namespace
-	p := &triePrefetcher{
-		db:       db,
-		root:     root,
-		fetchers: make(map[string]*subfetcher), // Active prefetchers use the fetchers map
->>>>>>> bed84606
 
 		deliveryMissMeter: metrics.GetOrRegisterMeter(prefix+"/deliverymiss", nil),
 		accountLoadMeter:  metrics.GetOrRegisterMeter(prefix+"/account/load", nil),
@@ -134,11 +119,12 @@
 	for {
 		select {
 		case pMsg := <-p.prefetchChan:
-			fetcher := p.fetchers[pMsg.root]
+			id := p.trieID(pMsg.owner, pMsg.root)
+			fetcher := p.fetchers[id]
 			if fetcher == nil {
-				fetcher = newSubfetcher(p.db, pMsg.root, pMsg.accountHash)
+				fetcher = newSubfetcher(p.db, p.root, pMsg.owner, pMsg.root, pMsg.addr)
 				p.fetchersMutex.Lock()
-				p.fetchers[pMsg.root] = fetcher
+				p.fetchers[id] = fetcher
 				p.fetchersMutex.Unlock()
 			}
 			select {
@@ -237,47 +223,21 @@
 // is mostly used in the miner which creates a copy of it's actively mutated
 // state to be sealed while it may further mutate the state.
 func (p *triePrefetcher) copy() *triePrefetcher {
-<<<<<<< HEAD
-=======
-	copy := &triePrefetcher{
-		db:      p.db,
-		root:    p.root,
-		fetches: make(map[string]Trie), // Active prefetchers use the fetches map
-
-		deliveryMissMeter: p.deliveryMissMeter,
-		accountLoadMeter:  p.accountLoadMeter,
-		accountDupMeter:   p.accountDupMeter,
-		accountSkipMeter:  p.accountSkipMeter,
-		accountWasteMeter: p.accountWasteMeter,
-		storageLoadMeter:  p.storageLoadMeter,
-		storageDupMeter:   p.storageDupMeter,
-		storageSkipMeter:  p.storageSkipMeter,
-		storageWasteMeter: p.storageWasteMeter,
-	}
->>>>>>> bed84606
 	// If the prefetcher is already a copy, duplicate the data
 	if p.fetches != nil {
 		fetcherCopied := &triePrefetcher{
 			db:      p.db,
 			root:    p.root,
-			fetches: make(map[common.Hash]Trie, len(p.fetches)),
+			fetches: make(map[string]Trie, len(p.fetches)),
 		}
 		// p.fetches is safe to be accessed outside of mainloop
 		// if the triePrefetcher is active, fetches will not be used in mainLoop
 		// otherwise, inactive triePrefetcher is readonly, it won't modify fetches
 		for root, fetch := range p.fetches {
-<<<<<<< HEAD
 			fetcherCopied.fetches[root] = p.db.CopyTrie(fetch)
-=======
-			if fetch == nil {
-				continue
-			}
-			copy.fetches[root] = p.db.CopyTrie(fetch)
->>>>>>> bed84606
 		}
 		return fetcherCopied
 	}
-<<<<<<< HEAD
 
 	select {
 	case <-p.closeMainChan:
@@ -286,7 +246,7 @@
 		fetcherCopied := &triePrefetcher{
 			db:      p.db,
 			root:    p.root,
-			fetches: make(map[common.Hash]Trie),
+			fetches: make(map[string]Trie),
 		}
 		return fetcherCopied
 	default:
@@ -294,44 +254,26 @@
 		fetcherCopied := &triePrefetcher{
 			db:      p.db,
 			root:    p.root,
-			fetches: make(map[common.Hash]Trie, len(p.fetchers)),
+			fetches: make(map[string]Trie, len(p.fetchers)),
 		}
 		// we're copying an active fetcher, retrieve the current states
-		for root, fetcher := range p.fetchers {
-			fetcherCopied.fetches[root] = fetcher.peek()
+		for id, fetcher := range p.fetchers {
+			fetcherCopied.fetches[id] = fetcher.peek()
 		}
 		p.fetchersMutex.RUnlock()
 		return fetcherCopied
-=======
-	// Otherwise we're copying an active fetcher, retrieve the current states
-	for id, fetcher := range p.fetchers {
-		copy.fetches[id] = fetcher.peek()
->>>>>>> bed84606
 	}
 }
 
 // prefetch schedules a batch of trie items to prefetch.
-<<<<<<< HEAD
-func (p *triePrefetcher) prefetch(root common.Hash, keys [][]byte, accountHash common.Hash) {
-=======
 func (p *triePrefetcher) prefetch(owner common.Hash, root common.Hash, addr common.Address, keys [][]byte) {
->>>>>>> bed84606
 	// If the prefetcher is an inactive one, bail out
 	if p.fetches != nil {
 		return
 	}
-<<<<<<< HEAD
 	select {
 	case <-p.closeMainChan: // skip closed trie prefetcher
-	case p.prefetchChan <- &prefetchMsg{root, accountHash, keys}:
-=======
-	// Active fetcher, schedule the retrievals
-	id := p.trieID(owner, root)
-	fetcher := p.fetchers[id]
-	if fetcher == nil {
-		fetcher = newSubfetcher(p.db, p.root, owner, root, addr)
-		p.fetchers[id] = fetcher
->>>>>>> bed84606
+	case p.prefetchChan <- &prefetchMsg{owner, root, addr, keys}:
 	}
 }
 
@@ -347,16 +289,11 @@
 		}
 		return p.db.CopyTrie(trie)
 	}
-<<<<<<< HEAD
 
 	// use lock instead of request to mainLoop by chan to get the fetcher for performance concern.
 	p.fetchersMutex.RLock()
-	fetcher := p.fetchers[root]
+	fetcher := p.fetchers[id]
 	p.fetchersMutex.RUnlock()
-=======
-	// Otherwise the prefetcher is active, bail if no trie was prefetched for this root
-	fetcher := p.fetchers[id]
->>>>>>> bed84606
 	if fetcher == nil {
 		p.deliveryMissMeter.Mark(1)
 		return nil
@@ -379,8 +316,7 @@
 
 // used marks a batch of state items used to allow creating statistics as to
 // how useful or wasteful the prefetcher is.
-<<<<<<< HEAD
-func (p *triePrefetcher) used(root common.Hash, used [][]byte) {
+func (p *triePrefetcher) used(owner common.Hash, root common.Hash, used [][]byte) {
 	if !metrics.EnabledExpensive {
 		return
 	}
@@ -392,17 +328,13 @@
 	case <-p.closeMainChan:
 	default:
 		p.fetchersMutex.RLock()
-		if fetcher := p.fetchers[root]; fetcher != nil {
+		id := p.trieID(owner, root)
+		if fetcher := p.fetchers[id]; fetcher != nil {
 			fetcher.lock.Lock()
 			fetcher.used = used
 			fetcher.lock.Unlock()
 		}
 		p.fetchersMutex.RUnlock()
-=======
-func (p *triePrefetcher) used(owner common.Hash, root common.Hash, used [][]byte) {
-	if fetcher := p.fetchers[p.trieID(owner, root)]; fetcher != nil {
-		fetcher.used = used
->>>>>>> bed84606
 	}
 }
 
@@ -435,26 +367,12 @@
 	dups int                 // Number of duplicate preload tasks
 	used [][]byte            // Tracks the entries used in the end
 
-	accountHash common.Hash
-
 	pendingSize  uint32
 	paraChildren []*subfetcher // Parallel trie prefetch for address of massive change
 }
 
 // newSubfetcher creates a goroutine to prefetch state items belonging to a
 // particular root hash.
-<<<<<<< HEAD
-func newSubfetcher(db Database, root common.Hash, accountHash common.Hash) *subfetcher {
-	sf := &subfetcher{
-		db:          db,
-		root:        root,
-		wake:        make(chan struct{}, 1),
-		stop:        make(chan struct{}),
-		term:        make(chan struct{}),
-		copy:        make(chan chan Trie),
-		seen:        make(map[string]struct{}),
-		accountHash: accountHash,
-=======
 func newSubfetcher(db Database, state common.Hash, owner common.Hash, root common.Hash, addr common.Address) *subfetcher {
 	sf := &subfetcher{
 		db:    db,
@@ -467,7 +385,6 @@
 		term:  make(chan struct{}),
 		copy:  make(chan chan Trie),
 		seen:  make(map[string]struct{}),
->>>>>>> bed84606
 	}
 	go sf.loop()
 	return sf
@@ -515,7 +432,7 @@
 	keysLeft := keys[keyIndex:]
 	keysLeftSize := len(keysLeft)
 	for i := 0; i*parallelTriePrefetchCapacity < keysLeftSize; i++ {
-		child := newSubfetcher(sf.db, sf.root, sf.accountHash)
+		child := newSubfetcher(sf.db, sf.state, sf.owner, sf.root, sf.addr)
 		sf.paraChildren = append(sf.paraChildren, child)
 		endIndex := (i + 1) * parallelTriePrefetchCapacity
 		if endIndex >= keysLeftSize {
@@ -562,46 +479,30 @@
 	defer close(sf.term)
 
 	// Start by opening the trie and stop processing if it fails
-<<<<<<< HEAD
 	var trie Trie
 	var err error
-	if sf.accountHash == emptyAddr {
+	if sf.owner == (common.Hash{}) {
 		trie, err = sf.db.OpenTrie(sf.root)
 	} else {
-		// address is useless
-		trie, err = sf.db.OpenStorageTrie(sf.accountHash, sf.root)
+		trie, err = sf.db.OpenStorageTrie(sf.state, sf.addr, sf.root)
 	}
 	if err != nil {
 		log.Debug("Trie prefetcher failed opening trie", "root", sf.root, "err", err)
 		return
-=======
-	if sf.owner == (common.Hash{}) {
-		trie, err := sf.db.OpenTrie(sf.root)
-		if err != nil {
-			log.Warn("Trie prefetcher failed opening trie", "root", sf.root, "err", err)
-			return
-		}
-		sf.trie = trie
-	} else {
-		trie, err := sf.db.OpenStorageTrie(sf.state, sf.addr, sf.root)
-		if err != nil {
-			log.Warn("Trie prefetcher failed opening trie", "root", sf.root, "err", err)
-			return
-		}
-		sf.trie = trie
->>>>>>> bed84606
-	}
+	}
+	sf.trie = trie
+
 	// Trie opened successfully, keep prefetching items
 	for {
 		select {
 		case <-sf.wake:
 			// Subfetcher was woken up, retrieve any tasks to avoid spinning the lock
 			if sf.trie == nil {
-				if sf.accountHash == emptyAddr {
+				if sf.owner == (common.Hash{}) {
 					sf.trie, err = sf.db.OpenTrie(sf.root)
 				} else {
 					// address is useless
-					sf.trie, err = sf.db.OpenStorageTrie(sf.accountHash, sf.root)
+					sf.trie, err = sf.db.OpenStorageTrie(sf.state, sf.addr, sf.root)
 				}
 				if err != nil {
 					continue
