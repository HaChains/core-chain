// Copyright 2017 The go-ethereum Authors
// This file is part of the go-ethereum library.
//
// The go-ethereum library is free software: you can redistribute it and/or modify
// it under the terms of the GNU Lesser General Public License as published by
// the Free Software Foundation, either version 3 of the License, or
// (at your option) any later version.
//
// The go-ethereum library is distributed in the hope that it will be useful,
// but WITHOUT ANY WARRANTY; without even the implied warranty of
// MERCHANTABILITY or FITNESS FOR A PARTICULAR PURPOSE. See the
// GNU Lesser General Public License for more details.
//
// You should have received a copy of the GNU Lesser General Public License
// along with the go-ethereum library. If not, see <http://www.gnu.org/licenses/>.

package adapters

import (
	"crypto/ecdsa"
	"encoding/hex"
	"encoding/json"
	"fmt"
	"net"
	"os"
	"strconv"

	"github.com/docker/docker/pkg/reexec"
	"github.com/ethereum/go-ethereum/crypto"
	"github.com/ethereum/go-ethereum/log"
	"github.com/ethereum/go-ethereum/node"
	"github.com/ethereum/go-ethereum/p2p"
	"github.com/ethereum/go-ethereum/p2p/enode"
	"github.com/ethereum/go-ethereum/p2p/enr"
	"github.com/ethereum/go-ethereum/rpc"
	"github.com/gorilla/websocket"
)

// Node represents a node in a simulation network which is created by a
// NodeAdapter, for example:
//
<<<<<<< HEAD
// * SimNode    - An in-memory node
// * ExecNode   - A child process node
// * DockerNode - A Docker container node
=======
//   - SimNode, an in-memory node in the same process
//   - ExecNode, a child process node
//   - DockerNode, a node running in a Docker container
>>>>>>> bed84606
type Node interface {
	// Addr returns the node's address (e.g. an Enode URL)
	Addr() []byte

	// Client returns the RPC client which is created once the node is
	// up and running
	Client() (*rpc.Client, error)

	// ServeRPC serves RPC requests over the given connection
	ServeRPC(*websocket.Conn) error

	// Start starts the node with the given snapshots
	Start(snapshots map[string][]byte) error

	// Stop stops the node
	Stop() error

	// NodeInfo returns information about the node
	NodeInfo() *p2p.NodeInfo

	// Snapshots creates snapshots of the running services
	Snapshots() (map[string][]byte, error)
}

// NodeAdapter is used to create Nodes in a simulation network
type NodeAdapter interface {
	// Name returns the name of the adapter for logging purposes
	Name() string

	// NewNode creates a new node with the given configuration
	NewNode(config *NodeConfig) (Node, error)
}

// NodeConfig is the configuration used to start a node in a simulation
// network
type NodeConfig struct {
	// ID is the node's ID which is used to identify the node in the
	// simulation network
	ID enode.ID

	// PrivateKey is the node's private key which is used by the devp2p
	// stack to encrypt communications
	PrivateKey *ecdsa.PrivateKey

	// Enable peer events for Msgs
	EnableMsgEvents bool

	// Name is a human friendly name for the node like "node01"
	Name string

	// Use an existing database instead of a temporary one if non-empty
	DataDir string

	// Lifecycles are the names of the service lifecycles which should be run when
	// starting the node (for SimNodes it should be the names of service lifecycles
	// contained in SimAdapter.lifecycles, for other nodes it should be
	// service lifecycles registered by calling the RegisterLifecycle function)
	Lifecycles []string

	// Properties are the names of the properties this node should hold
	// within running services (e.g. "bootnode", "lightnode" or any custom values)
	// These values need to be checked and acted upon by node Services
	Properties []string

	// ExternalSigner specifies an external URI for a clef-type signer
	ExternalSigner string

	// Enode
	node *enode.Node

	// ENR Record with entries to overwrite
	Record enr.Record

	// function to sanction or prevent suggesting a peer
	Reachable func(id enode.ID) bool

	Port uint16

	// LogFile is the log file name of the p2p node at runtime.
	//
	// The default value is empty so that the default log writer
	// is the system standard output.
	LogFile string

	// LogVerbosity is the log verbosity of the p2p node at runtime.
	//
	// The default verbosity is INFO.
	LogVerbosity log.Lvl
}

// nodeConfigJSON is used to encode and decode NodeConfig as JSON by encoding
// all fields as strings
type nodeConfigJSON struct {
	ID              string   `json:"id"`
	PrivateKey      string   `json:"private_key"`
	Name            string   `json:"name"`
	Lifecycles      []string `json:"lifecycles"`
	Properties      []string `json:"properties"`
	EnableMsgEvents bool     `json:"enable_msg_events"`
	Port            uint16   `json:"port"`
	LogFile         string   `json:"logfile"`
	LogVerbosity    int      `json:"log_verbosity"`
}

// MarshalJSON implements the json.Marshaler interface by encoding the config
// fields as strings
func (n *NodeConfig) MarshalJSON() ([]byte, error) {
	confJSON := nodeConfigJSON{
		ID:              n.ID.String(),
		Name:            n.Name,
		Lifecycles:      n.Lifecycles,
		Properties:      n.Properties,
		Port:            n.Port,
		EnableMsgEvents: n.EnableMsgEvents,
		LogFile:         n.LogFile,
		LogVerbosity:    int(n.LogVerbosity),
	}
	if n.PrivateKey != nil {
		confJSON.PrivateKey = hex.EncodeToString(crypto.FromECDSA(n.PrivateKey))
	}
	return json.Marshal(confJSON)
}

// UnmarshalJSON implements the json.Unmarshaler interface by decoding the json
// string values into the config fields
func (n *NodeConfig) UnmarshalJSON(data []byte) error {
	var confJSON nodeConfigJSON
	if err := json.Unmarshal(data, &confJSON); err != nil {
		return err
	}

	if confJSON.ID != "" {
		if err := n.ID.UnmarshalText([]byte(confJSON.ID)); err != nil {
			return err
		}
	}

	if confJSON.PrivateKey != "" {
		key, err := hex.DecodeString(confJSON.PrivateKey)
		if err != nil {
			return err
		}
		privKey, err := crypto.ToECDSA(key)
		if err != nil {
			return err
		}
		n.PrivateKey = privKey
	}

	n.Name = confJSON.Name
	n.Lifecycles = confJSON.Lifecycles
	n.Properties = confJSON.Properties
	n.Port = confJSON.Port
	n.EnableMsgEvents = confJSON.EnableMsgEvents
	n.LogFile = confJSON.LogFile
	n.LogVerbosity = log.Lvl(confJSON.LogVerbosity)

	return nil
}

// Node returns the node descriptor represented by the config.
func (n *NodeConfig) Node() *enode.Node {
	return n.node
}

// RandomNodeConfig returns node configuration with a randomly generated ID and
// PrivateKey
func RandomNodeConfig() *NodeConfig {
	prvkey, err := crypto.GenerateKey()
	if err != nil {
		panic("unable to generate key")
	}

	port, err := assignTCPPort()
	if err != nil {
		panic("unable to assign tcp port")
	}

	enodId := enode.PubkeyToIDV4(&prvkey.PublicKey)
	return &NodeConfig{
		PrivateKey:      prvkey,
		ID:              enodId,
		Name:            fmt.Sprintf("node_%s", enodId.String()),
		Port:            port,
		EnableMsgEvents: true,
		LogVerbosity:    log.LvlInfo,
	}
}

func assignTCPPort() (uint16, error) {
	l, err := net.Listen("tcp", "127.0.0.1:0")
	if err != nil {
		return 0, err
	}
	l.Close()
	_, port, err := net.SplitHostPort(l.Addr().String())
	if err != nil {
		return 0, err
	}
	p, err := strconv.ParseUint(port, 10, 16)
	if err != nil {
		return 0, err
	}
	return uint16(p), nil
}

// ServiceContext is a collection of options and methods which can be utilised
// when starting services
type ServiceContext struct {
	RPCDialer

	Config   *NodeConfig
	Snapshot []byte
}

// RPCDialer is used when initialising services which need to connect to
// other nodes in the network (for example a simulated Swarm node which needs
// to connect to a Geth node to resolve ENS names)
type RPCDialer interface {
	DialRPC(id enode.ID) (*rpc.Client, error)
}

// LifecycleConstructor allows a Lifecycle to be constructed during node start-up.
// While the service-specific package usually takes care of Lifecycle creation and registration,
// for testing purposes, it is useful to be able to construct a Lifecycle on spot.
type LifecycleConstructor func(ctx *ServiceContext, stack *node.Node) (node.Lifecycle, error)

// LifecycleConstructors stores LifecycleConstructor functions to call during node start-up.
type LifecycleConstructors map[string]LifecycleConstructor

// lifecycleConstructorFuncs is a map of registered services which are used to boot devp2p
// nodes
var lifecycleConstructorFuncs = make(LifecycleConstructors)

// RegisterLifecycles registers the given Services which can then be used to
// start devp2p nodes using either the Exec or Docker adapters.
//
// It should be called in an init function so that it has the opportunity to
// execute the services before main() is called.
func RegisterLifecycles(lifecycles LifecycleConstructors) {
	for name, f := range lifecycles {
		if _, exists := lifecycleConstructorFuncs[name]; exists {
			panic(fmt.Sprintf("node service already exists: %q", name))
		}
		lifecycleConstructorFuncs[name] = f
	}

	// now we have registered the services, run reexec.Init() which will
	// potentially start one of the services if the current binary has
	// been exec'd with argv[0] set to "p2p-node"
	if reexec.Init() {
		os.Exit(0)
	}
}

// adds the host part to the configuration's ENR, signs it
// creates and  the corresponding enode object to the configuration
func (n *NodeConfig) initEnode(ip net.IP, tcpport int, udpport int) error {
	enrIp := enr.IP(ip)
	n.Record.Set(&enrIp)
	enrTcpPort := enr.TCP(tcpport)
	n.Record.Set(&enrTcpPort)
	enrUdpPort := enr.UDP(udpport)
	n.Record.Set(&enrUdpPort)

	err := enode.SignV4(&n.Record, n.PrivateKey)
	if err != nil {
		return fmt.Errorf("unable to generate ENR: %v", err)
	}
	nod, err := enode.New(enode.V4ID{}, &n.Record)
	if err != nil {
		return fmt.Errorf("unable to create enode: %v", err)
	}
	log.Trace("simnode new", "record", n.Record)
	n.node = nod
	return nil
}

func (n *NodeConfig) initDummyEnode() error {
	return n.initEnode(net.IPv4(127, 0, 0, 1), int(n.Port), 0)
}<|MERGE_RESOLUTION|>--- conflicted
+++ resolved
@@ -39,15 +39,9 @@
 // Node represents a node in a simulation network which is created by a
 // NodeAdapter, for example:
 //
-<<<<<<< HEAD
-// * SimNode    - An in-memory node
-// * ExecNode   - A child process node
-// * DockerNode - A Docker container node
-=======
 //   - SimNode, an in-memory node in the same process
 //   - ExecNode, a child process node
 //   - DockerNode, a node running in a Docker container
->>>>>>> bed84606
 type Node interface {
 	// Addr returns the node's address (e.g. an Enode URL)
 	Addr() []byte
