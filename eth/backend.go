// Copyright 2014 The go-ethereum Authors
// This file is part of the go-ethereum library.
//
// The go-ethereum library is free software: you can redistribute it and/or modify
// it under the terms of the GNU Lesser General Public License as published by
// the Free Software Foundation, either version 3 of the License, or
// (at your option) any later version.
//
// The go-ethereum library is distributed in the hope that it will be useful,
// but WITHOUT ANY WARRANTY; without even the implied warranty of
// MERCHANTABILITY or FITNESS FOR A PARTICULAR PURPOSE. See the
// GNU Lesser General Public License for more details.
//
// You should have received a copy of the GNU Lesser General Public License
// along with the go-ethereum library. If not, see <http://www.gnu.org/licenses/>.

// Package eth implements the Ethereum protocol.
package eth

import (
	"errors"
	"fmt"
	"math/big"
	"runtime"
	"sync"
	"sync/atomic"
	"time"

	"github.com/ethereum/go-ethereum/accounts"
	"github.com/ethereum/go-ethereum/common"
	"github.com/ethereum/go-ethereum/common/hexutil"
	"github.com/ethereum/go-ethereum/consensus"
	"github.com/ethereum/go-ethereum/consensus/beacon"
	"github.com/ethereum/go-ethereum/consensus/clique"
	"github.com/ethereum/go-ethereum/consensus/satoshi"
	"github.com/ethereum/go-ethereum/core"
	"github.com/ethereum/go-ethereum/core/bloombits"
	"github.com/ethereum/go-ethereum/core/monitor"
	"github.com/ethereum/go-ethereum/core/rawdb"
	"github.com/ethereum/go-ethereum/core/state/pruner"
	"github.com/ethereum/go-ethereum/core/types"
	"github.com/ethereum/go-ethereum/core/vm"
	"github.com/ethereum/go-ethereum/core/vote"
	"github.com/ethereum/go-ethereum/eth/downloader"
	"github.com/ethereum/go-ethereum/eth/ethconfig"
	"github.com/ethereum/go-ethereum/eth/filters"
	"github.com/ethereum/go-ethereum/eth/gasprice"
	"github.com/ethereum/go-ethereum/eth/protocols/bsc"
	"github.com/ethereum/go-ethereum/eth/protocols/eth"
	"github.com/ethereum/go-ethereum/eth/protocols/snap"
	"github.com/ethereum/go-ethereum/eth/protocols/trust"
	"github.com/ethereum/go-ethereum/ethdb"
	"github.com/ethereum/go-ethereum/event"
	"github.com/ethereum/go-ethereum/internal/ethapi"
	"github.com/ethereum/go-ethereum/internal/shutdowncheck"
	"github.com/ethereum/go-ethereum/log"
	"github.com/ethereum/go-ethereum/metrics"
	"github.com/ethereum/go-ethereum/miner"
	"github.com/ethereum/go-ethereum/node"
	"github.com/ethereum/go-ethereum/p2p"
	"github.com/ethereum/go-ethereum/p2p/dnsdisc"
	"github.com/ethereum/go-ethereum/p2p/enode"
	"github.com/ethereum/go-ethereum/params"
	"github.com/ethereum/go-ethereum/rlp"
	"github.com/ethereum/go-ethereum/rpc"
)

// Config contains the configuration options of the ETH protocol.
// Deprecated: use ethconfig.Config instead.
type Config = ethconfig.Config

// Ethereum implements the Ethereum full node service.
type Ethereum struct {
	config *ethconfig.Config

	// Handlers
	txPool              *core.TxPool
	blockchain          *core.BlockChain
	handler             *handler
	ethDialCandidates   enode.Iterator
	snapDialCandidates  enode.Iterator
	trustDialCandidates enode.Iterator
	bscDialCandidates   enode.Iterator
	merger              *consensus.Merger

	// DB interfaces
	chainDb ethdb.Database // Block chain database

	eventMux       *event.TypeMux
	engine         consensus.Engine
	accountManager *accounts.Manager

	bloomRequests     chan chan *bloombits.Retrieval // Channel receiving bloom data retrieval requests
	bloomIndexer      *core.ChainIndexer             // Bloom indexer operating during block imports
	closeBloomHandler chan struct{}

	APIBackend *EthAPIBackend

	miner     *miner.Miner
	gasPrice  *big.Int
	etherbase common.Address

	networkID     uint64
	netRPCService *ethapi.PublicNetAPI

	p2pServer *p2p.Server

	lock sync.RWMutex // Protects the variadic fields (e.g. gas price and etherbase)

	shutdownTracker *shutdowncheck.ShutdownTracker // Tracks if and when the node has shutdown ungracefully

	votePool *vote.VotePool
}

// New creates a new Ethereum object (including the
// initialisation of the common Ethereum object)
func New(stack *node.Node, config *ethconfig.Config) (*Ethereum, error) {
	// Ensure configuration values are compatible and sane
	if config.SyncMode == downloader.LightSync {
		return nil, errors.New("can't run eth.Ethereum in light sync mode, use les.LightEthereum")
	}
	if !config.SyncMode.IsValid() {
		return nil, fmt.Errorf("invalid sync mode %d", config.SyncMode)
	}
	if !config.TriesVerifyMode.IsValid() {
		return nil, fmt.Errorf("invalid tries verify mode %d", config.TriesVerifyMode)
	}
	if config.Miner.GasPrice == nil || config.Miner.GasPrice.Cmp(common.Big0) <= 0 {
		log.Warn("Sanitizing invalid miner gas price", "provided", config.Miner.GasPrice, "updated", ethconfig.Defaults.Miner.GasPrice)
		config.Miner.GasPrice = new(big.Int).Set(ethconfig.Defaults.Miner.GasPrice)
	}
	if config.NoPruning && config.TrieDirtyCache > 0 {
		if config.SnapshotCache > 0 {
			config.TrieCleanCache += config.TrieDirtyCache * 3 / 5
			config.SnapshotCache += config.TrieDirtyCache * 2 / 5
		} else {
			config.TrieCleanCache += config.TrieDirtyCache
		}
		config.TrieDirtyCache = 0
	}
	log.Info("Allocated trie memory caches", "clean", common.StorageSize(config.TrieCleanCache)*1024*1024, "dirty", common.StorageSize(config.TrieDirtyCache)*1024*1024)

	// Transfer mining-related config to the ethash config.
	ethashConfig := config.Ethash
	ethashConfig.NotifyFull = config.Miner.NotifyFull

	// Assemble the Ethereum object
	chainDb, err := stack.OpenAndMergeDatabase("chaindata", config.DatabaseCache, config.DatabaseHandles,
		config.DatabaseFreezer, config.DatabaseDiff, "eth/db/chaindata/", false, config.PersistDiff, config.PruneAncientData)
	if err != nil {
		return nil, err
	}
	chainConfig, genesisHash, genesisErr := core.SetupGenesisBlockWithOverride(chainDb, config.Genesis, config.OverrideBerlin, config.OverrideArrowGlacier, config.OverrideTerminalTotalDifficulty)
	if _, ok := genesisErr.(*params.ConfigCompatError); genesisErr != nil && !ok {
		return nil, genesisErr
	}
	log.Info("Initialised chain configuration", "config", chainConfig)

	if err := pruner.RecoverPruning(stack.ResolvePath(""), chainDb, stack.ResolvePath(config.TrieCleanCacheJournal), config.TriesInMemory); err != nil {
		log.Error("Failed to recover state", "error", err)
	}
	merger := consensus.NewMerger(chainDb)
	eth := &Ethereum{
		config:            config,
		merger:            merger,
		chainDb:           chainDb,
		eventMux:          stack.EventMux(),
		accountManager:    stack.AccountManager(),
		closeBloomHandler: make(chan struct{}),
		networkID:         config.NetworkId,
		gasPrice:          config.Miner.GasPrice,
		etherbase:         config.Miner.Etherbase,
		bloomRequests:     make(chan chan *bloombits.Retrieval),
		bloomIndexer:      core.NewBloomIndexer(chainDb, params.BloomBitsBlocks, params.BloomConfirms),
		p2pServer:         stack.Server(),
		shutdownTracker:   shutdowncheck.NewShutdownTracker(chainDb),
	}

	eth.APIBackend = &EthAPIBackend{stack.Config().ExtRPCEnabled(), stack.Config().AllowUnprotectedTxs, eth, nil}
	if eth.APIBackend.allowUnprotectedTxs {
		log.Info("Unprotected transactions allowed")
	}
	ethAPI := ethapi.NewPublicBlockChainAPI(eth.APIBackend)
	eth.engine = ethconfig.CreateConsensusEngine(stack, chainConfig, &ethashConfig, config.Miner.Notify, config.Miner.Noverify, chainDb, ethAPI, genesisHash)

	bcVersion := rawdb.ReadDatabaseVersion(chainDb)
	var dbVer = "<nil>"
	if bcVersion != nil {
		dbVer = fmt.Sprintf("%d", *bcVersion)
	}
	log.Info("Initialising Ethereum protocol", "network", config.NetworkId, "dbversion", dbVer)

	if !config.SkipBcVersionCheck {
		if bcVersion != nil && *bcVersion > core.BlockChainVersion {
			return nil, fmt.Errorf("database version is v%d, Geth %s only supports v%d", *bcVersion, params.VersionWithMeta, core.BlockChainVersion)
		} else if bcVersion == nil || *bcVersion < core.BlockChainVersion {
			if bcVersion != nil { // only print warning on upgrade, not on init
				log.Warn("Upgrade blockchain database version", "from", dbVer, "to", core.BlockChainVersion)
			}
			rawdb.WriteDatabaseVersion(chainDb, core.BlockChainVersion)
		}
	}
	var (
		vmConfig = vm.Config{
			EnablePreimageRecording: config.EnablePreimageRecording,
		}
		cacheConfig = &core.CacheConfig{
			TrieCleanLimit:     config.TrieCleanCache,
			TrieCleanJournal:   stack.ResolvePath(config.TrieCleanCacheJournal),
			TrieCleanRejournal: config.TrieCleanCacheRejournal,
			TrieDirtyLimit:     config.TrieDirtyCache,
			TrieDirtyDisabled:  config.NoPruning,
			TrieTimeLimit:      config.TrieTimeout,
			NoTries:            config.TriesVerifyMode != core.LocalVerify,
			SnapshotLimit:      config.SnapshotCache,
			TriesInMemory:      config.TriesInMemory,
			Preimages:          config.Preimages,
		}
	)
	bcOps := make([]core.BlockChainOption, 0)
	if config.DiffSync && !config.PipeCommit && config.TriesVerifyMode == core.LocalVerify {
		bcOps = append(bcOps, core.EnableLightProcessor)
	}
	if config.PipeCommit {
		bcOps = append(bcOps, core.EnablePipelineCommit)
	}
	if config.PersistDiff {
		bcOps = append(bcOps, core.EnablePersistDiff(config.DiffBlock))
	}
	if stack.Config().EnableDoubleSignMonitor {
		bcOps = append(bcOps, core.EnableDoubleSignChecker)
	}

	peers := newPeerSet()
	bcOps = append(bcOps, core.EnableBlockValidator(chainConfig, eth.engine, config.TriesVerifyMode, peers))
	eth.blockchain, err = core.NewBlockChain(chainDb, cacheConfig, chainConfig, eth.engine, vmConfig, eth.shouldPreserve, &config.TxLookupLimit, bcOps...)
	if err != nil {
		return nil, err
	}
	// Rewind the chain in case of an incompatible config upgrade.
	if compat, ok := genesisErr.(*params.ConfigCompatError); ok {
		log.Warn("Rewinding chain to upgrade configuration", "err", compat)
		eth.blockchain.SetHead(compat.RewindTo)
		rawdb.WriteChainConfig(chainDb, genesisHash, chainConfig)
	}
	eth.bloomIndexer.Start(eth.blockchain)

	if config.TxPool.Journal != "" {
		config.TxPool.Journal = stack.ResolvePath(config.TxPool.Journal)
	}
	eth.txPool = core.NewTxPool(config.TxPool, chainConfig, eth.blockchain)

	// Permit the downloader to use the trie cache allowance during fast sync
	cacheLimit := cacheConfig.TrieCleanLimit + cacheConfig.TrieDirtyLimit + cacheConfig.SnapshotLimit
	checkpoint := config.Checkpoint
	if checkpoint == nil {
		checkpoint = params.TrustedCheckpoints[genesisHash]
	}

	if eth.handler, err = newHandler(&handlerConfig{
		Database:               chainDb,
		Chain:                  eth.blockchain,
		TxPool:                 eth.txPool,
		Merger:                 merger,
		Network:                config.NetworkId,
		Sync:                   config.SyncMode,
		BloomCache:             uint64(cacheLimit),
		EventMux:               eth.eventMux,
		Checkpoint:             checkpoint,
		Whitelist:              config.Whitelist,
		DirectBroadcast:        config.DirectBroadcast,
		DiffSync:               config.DiffSync,
		DisablePeerTxBroadcast: config.DisablePeerTxBroadcast,
		PeerSet:                peers,
	}); err != nil {
		return nil, err
	}

	eth.miner = miner.New(eth, &config.Miner, chainConfig, eth.EventMux(), eth.engine, eth.isLocalBlock)
	eth.miner.SetExtra(makeExtraData(config.Miner.ExtraData))

	// Create voteManager instance
	if posa, ok := eth.engine.(consensus.PoSA); ok {
		// Create votePool instance
		votePool := vote.NewVotePool(chainConfig, eth.blockchain, posa)
		eth.votePool = votePool
		if satoshi, ok := eth.engine.(*satoshi.Satoshi); ok {
			if !config.Miner.DisableVoteAttestation {
				// if there is no VotePool in Satoshi Engine, the miner can't get votes for assembling
				satoshi.VotePool = votePool
			}
		} else {
			return nil, fmt.Errorf("Engine is not Satoshi type")
		}
		log.Info("Create votePool successfully")
		eth.handler.votepool = votePool
		if stack.Config().EnableMaliciousVoteMonitor {
			eth.handler.maliciousVoteMonitor = monitor.NewMaliciousVoteMonitor()
			log.Info("Create MaliciousVoteMonitor successfully")
		}

		if config.Miner.VoteEnable {
			conf := stack.Config()
			blsPasswordPath := stack.ResolvePath(conf.BLSPasswordFile)
			blsWalletPath := stack.ResolvePath(conf.BLSWalletDir)
			voteJournalPath := stack.ResolvePath(conf.VoteJournalDir)
			if _, err := vote.NewVoteManager(eth, chainConfig, eth.blockchain, votePool, voteJournalPath, blsPasswordPath, blsWalletPath, posa); err != nil {
				log.Error("Failed to Initialize voteManager", "err", err)
				return nil, err
			}
			log.Info("Create voteManager successfully")
		}
	}

	gpoParams := config.GPO
	if gpoParams.Default == nil {
		gpoParams.Default = config.Miner.GasPrice
	}
	eth.APIBackend.gpo = gasprice.NewOracle(eth.APIBackend, gpoParams)

	// Setup DNS discovery iterators.
	dnsclient := dnsdisc.NewClient(dnsdisc.Config{})
	eth.ethDialCandidates, err = dnsclient.NewIterator(eth.config.EthDiscoveryURLs...)
	if err != nil {
		return nil, err
	}
	eth.snapDialCandidates, err = dnsclient.NewIterator(eth.config.SnapDiscoveryURLs...)
	if err != nil {
		return nil, err
	}
	eth.trustDialCandidates, err = dnsclient.NewIterator(eth.config.TrustDiscoveryURLs...)
	if err != nil {
		return nil, err
	}
	eth.bscDialCandidates, err = dnsclient.NewIterator(eth.config.BscDiscoveryURLs...)
	if err != nil {
		return nil, err
	}

	// Start the RPC service
	eth.netRPCService = ethapi.NewPublicNetAPI(eth.p2pServer, config.NetworkId)

	// Register the backend on the node
	stack.RegisterAPIs(eth.APIs())
	stack.RegisterProtocols(eth.Protocols())
	stack.RegisterLifecycle(eth)

	// Successful startup; push a marker and check previous unclean shutdowns.
	eth.shutdownTracker.MarkStartup()

	return eth, nil
}

func makeExtraData(extra []byte) []byte {
	if len(extra) == 0 {
		// create default extradata
		extra, _ = rlp.EncodeToBytes([]interface{}{
			uint(params.VersionMajor<<16 | params.VersionMinor<<8 | params.VersionPatch),
			"geth",
			runtime.Version(),
			runtime.GOOS,
		})
	}
	if uint64(len(extra)) > params.MaximumExtraDataSize-params.ForkIDSize {
		log.Warn("Miner extra data exceed limit", "extra", hexutil.Bytes(extra), "limit", params.MaximumExtraDataSize-params.ForkIDSize)
		extra = nil
	}
	return extra
}

// APIs return the collection of RPC services the ethereum package offers.
// NOTE, some of these services probably need to be moved to somewhere else.
func (s *Ethereum) APIs() []rpc.API {
	apis := ethapi.GetAPIs(s.APIBackend)

	// Append any APIs exposed explicitly by the consensus engine
	apis = append(apis, s.engine.APIs(s.BlockChain())...)

	// Append all the local APIs and return
	return append(apis, []rpc.API{
		{
			Namespace: "eth",
			Version:   "1.0",
			Service:   NewPublicEthereumAPI(s),
			Public:    true,
		}, {
			Namespace: "eth",
			Version:   "1.0",
			Service:   NewPublicMinerAPI(s),
			Public:    true,
		}, {
			Namespace: "eth",
			Version:   "1.0",
			Service:   downloader.NewPublicDownloaderAPI(s.handler.downloader, s.eventMux),
			Public:    true,
		}, {
			Namespace: "miner",
			Version:   "1.0",
			Service:   NewPrivateMinerAPI(s),
			Public:    false,
		}, {
			Namespace: "eth",
			Version:   "1.0",
			Service:   filters.NewPublicFilterAPI(s.APIBackend, false, 5*time.Minute, s.config.RangeLimit),
			Public:    true,
		}, {
			Namespace: "admin",
			Version:   "1.0",
			Service:   NewPrivateAdminAPI(s),
		}, {
			Namespace: "debug",
			Version:   "1.0",
			Service:   NewPublicDebugAPI(s),
			Public:    true,
		}, {
			Namespace: "debug",
			Version:   "1.0",
			Service:   NewPrivateDebugAPI(s),
		}, {
			Namespace: "net",
			Version:   "1.0",
			Service:   s.netRPCService,
			Public:    true,
		},
	}...)
}

func (s *Ethereum) ResetWithGenesisBlock(gb *types.Block) {
	s.blockchain.ResetWithGenesisBlock(gb)
}

func (s *Ethereum) Etherbase() (eb common.Address, err error) {
	s.lock.RLock()
	etherbase := s.etherbase
	s.lock.RUnlock()

	if etherbase != (common.Address{}) {
		return etherbase, nil
	}
	if wallets := s.AccountManager().Wallets(); len(wallets) > 0 {
		if accounts := wallets[0].Accounts(); len(accounts) > 0 {
			etherbase := accounts[0].Address

			s.lock.Lock()
			s.etherbase = etherbase
			s.lock.Unlock()

			log.Info("Etherbase automatically configured", "address", etherbase)
			return etherbase, nil
		}
	}
	return common.Address{}, fmt.Errorf("etherbase must be explicitly specified")
}

// isLocalBlock checks whether the specified block is mined
// by local miner accounts.
//
// We regard two types of accounts as local miner account: etherbase
// and accounts specified via `txpool.locals` flag.
func (s *Ethereum) isLocalBlock(header *types.Header) bool {
	author, err := s.engine.Author(header)
	if err != nil {
		log.Warn("Failed to retrieve block author", "number", header.Number.Uint64(), "hash", header.Hash(), "err", err)
		return false
	}
	// Check whether the given address is etherbase.
	s.lock.RLock()
	etherbase := s.etherbase
	s.lock.RUnlock()
	if author == etherbase {
		return true
	}
	// Check whether the given address is specified by `txpool.local`
	// CLI flag.
	for _, account := range s.config.TxPool.Locals {
		if account == author {
			return true
		}
	}
	return false
}

// shouldPreserve checks whether we should preserve the given block
// during the chain reorg depending on whether the author of block
// is a local account.
func (s *Ethereum) shouldPreserve(header *types.Header) bool {
	// The reason we need to disable the self-reorg preserving for clique
	// is it can be probable to introduce a deadlock.
	//
	// e.g. If there are 7 available signers
	//
	// r1   A
	// r2     B
	// r3       C
	// r4         D
	// r5   A      [X] F G
	// r6    [X]
	//
	// In the round5, the inturn signer E is offline, so the worst case
	// is A, F and G sign the block of round5 and reject the block of opponents
	// and in the round6, the last available signer B is offline, the whole
	// network is stuck.
	if _, ok := s.engine.(*clique.Clique); ok {
		return false
	}
	if _, ok := s.engine.(*satoshi.Satoshi); ok {
		return false
	}
	return s.isLocalBlock(header)
}

// SetEtherbase sets the mining reward address.
func (s *Ethereum) SetEtherbase(etherbase common.Address) {
	s.lock.Lock()
	s.etherbase = etherbase
	s.lock.Unlock()

	s.miner.SetEtherbase(etherbase)
}

// StartMining starts the miner with the given number of CPU threads. If mining
// is already running, this method adjust the number of threads allowed to use
// and updates the minimum price required by the transaction pool.
func (s *Ethereum) StartMining(threads int) error {
	// Update the thread count within the consensus engine
	type threaded interface {
		SetThreads(threads int)
	}
	if th, ok := s.engine.(threaded); ok {
		log.Info("Updated mining threads", "threads", threads)
		if threads == 0 {
			threads = -1 // Disable the miner from within
		}
		th.SetThreads(threads)
	}
	// If the miner was not running, initialize it
	if !s.IsMining() {
		// Propagate the initial price point to the transaction pool
		s.lock.RLock()
		price := s.gasPrice
		s.lock.RUnlock()
		s.txPool.SetGasPrice(price)

		// Configure the local mining address
		eb, err := s.Etherbase()
		if err != nil {
			log.Error("Cannot start mining without etherbase", "err", err)
			return fmt.Errorf("etherbase missing: %v", err)
		}
		var cli *clique.Clique
		if c, ok := s.engine.(*clique.Clique); ok {
			cli = c
		} else if cl, ok := s.engine.(*beacon.Beacon); ok {
			if c, ok := cl.InnerEngine().(*clique.Clique); ok {
				cli = c
			}
		}
		if cli != nil {
			wallet, err := s.accountManager.Find(accounts.Account{Address: eb})
			if wallet == nil || err != nil {
				log.Error("Etherbase account unavailable locally", "err", err)
				return fmt.Errorf("signer missing: %v", err)
			}
			cli.Authorize(eb, wallet.SignData)
		}
		if satoshi, ok := s.engine.(*satoshi.Satoshi); ok {
			wallet, err := s.accountManager.Find(accounts.Account{Address: eb})
			if wallet == nil || err != nil {
				log.Error("Etherbase account unavailable locally", "err", err)
				return fmt.Errorf("signer missing: %v", err)
			}
<<<<<<< HEAD

			satoshi.Authorize(eb, wallet.SignData, wallet.SignTx)
=======
			parlia.Authorize(eb, wallet.SignData, wallet.SignTx)

			minerInfo := metrics.Get("miner-info")
			if minerInfo != nil {
				minerInfo.(metrics.Label).Value()["Etherbase"] = eb.String()
			}
>>>>>>> bb6bdc05
		}
		// If mining is started, we can disable the transaction rejection mechanism
		// introduced to speed sync times.
		atomic.StoreUint32(&s.handler.acceptTxs, 1)

		go s.miner.Start(eb)
	}
	return nil
}

// StopMining terminates the miner, both at the consensus engine level as well as
// at the block creation level.
func (s *Ethereum) StopMining() {
	// Update the thread count within the consensus engine
	type threaded interface {
		SetThreads(threads int)
	}
	if th, ok := s.engine.(threaded); ok {
		th.SetThreads(-1)
	}
	// Stop the block creating itself
	s.miner.Stop()
}

func (s *Ethereum) IsMining() bool      { return s.miner.Mining() }
func (s *Ethereum) Miner() *miner.Miner { return s.miner }

func (s *Ethereum) AccountManager() *accounts.Manager  { return s.accountManager }
func (s *Ethereum) BlockChain() *core.BlockChain       { return s.blockchain }
func (s *Ethereum) TxPool() *core.TxPool               { return s.txPool }
func (s *Ethereum) VotePool() *vote.VotePool           { return s.votePool }
func (s *Ethereum) EventMux() *event.TypeMux           { return s.eventMux }
func (s *Ethereum) Engine() consensus.Engine           { return s.engine }
func (s *Ethereum) ChainDb() ethdb.Database            { return s.chainDb }
func (s *Ethereum) IsListening() bool                  { return true } // Always listening
func (s *Ethereum) Downloader() *downloader.Downloader { return s.handler.downloader }
func (s *Ethereum) Synced() bool                       { return atomic.LoadUint32(&s.handler.acceptTxs) == 1 }
func (s *Ethereum) SetSynced()                         { atomic.StoreUint32(&s.handler.acceptTxs, 1) }
func (s *Ethereum) ArchiveMode() bool                  { return s.config.NoPruning }
func (s *Ethereum) BloomIndexer() *core.ChainIndexer   { return s.bloomIndexer }
func (s *Ethereum) Merger() *consensus.Merger          { return s.merger }
func (s *Ethereum) SyncMode() downloader.SyncMode {
	mode, _ := s.handler.chainSync.modeAndLocalHead()
	return mode
}

// Protocols returns all the currently configured
// network protocols to start.
func (s *Ethereum) Protocols() []p2p.Protocol {
	protos := eth.MakeProtocols((*ethHandler)(s.handler), s.networkID, s.ethDialCandidates)
	if !s.config.DisableSnapProtocol && s.config.SnapshotCache > 0 {
		protos = append(protos, snap.MakeProtocols((*snapHandler)(s.handler), s.snapDialCandidates)...)
	}
	// diff protocol can still open without snap protocol
	// if !s.config.DisableDiffProtocol {
	// 	protos = append(protos, diff.MakeProtocols((*diffHandler)(s.handler), s.snapDialCandidates)...)
	// }
	if s.config.EnableTrustProtocol {
		protos = append(protos, trust.MakeProtocols((*trustHandler)(s.handler), s.snapDialCandidates)...)
	}
	protos = append(protos, bsc.MakeProtocols((*bscHandler)(s.handler), s.bscDialCandidates)...)

	return protos
}

// Start implements node.Lifecycle, starting all internal goroutines needed by the
// Ethereum protocol implementation.
func (s *Ethereum) Start() error {
	eth.StartENRFilter(s.blockchain, s.p2pServer)
	eth.StartENRUpdater(s.blockchain, s.p2pServer.LocalNode())

	// Start the bloom bits servicing goroutines
	s.startBloomHandlers(params.BloomBitsBlocks)

	// Regularly update shutdown marker
	s.shutdownTracker.Start()

	// Figure out a max peers count based on the server limits
	maxPeers := s.p2pServer.MaxPeers
	if s.config.LightServ > 0 {
		if s.config.LightPeers >= s.p2pServer.MaxPeers {
			return fmt.Errorf("invalid peer config: light peer count (%d) >= total peer count (%d)", s.config.LightPeers, s.p2pServer.MaxPeers)
		}
		maxPeers -= s.config.LightPeers
	}
	// Start the networking layer and the light server if requested
	s.handler.Start(maxPeers, s.p2pServer.MaxPeersPerIP)
	return nil
}

// Stop implements node.Lifecycle, terminating all internal goroutines used by the
// Ethereum protocol.
func (s *Ethereum) Stop() error {
	// Stop all the peer-related stuff first.
	s.ethDialCandidates.Close()
	s.snapDialCandidates.Close()
	s.trustDialCandidates.Close()
	s.bscDialCandidates.Close()
	s.handler.Stop()

	// Then stop everything else.
	s.bloomIndexer.Close()
	close(s.closeBloomHandler)
	s.txPool.Stop()
	s.miner.Close()
	s.blockchain.Stop()
	s.engine.Close()

	// Clean shutdown marker as the last thing before closing db
	s.shutdownTracker.Stop()

	s.chainDb.Close()
	s.eventMux.Stop()

	return nil
}<|MERGE_RESOLUTION|>--- conflicted
+++ resolved
@@ -569,17 +569,12 @@
 				log.Error("Etherbase account unavailable locally", "err", err)
 				return fmt.Errorf("signer missing: %v", err)
 			}
-<<<<<<< HEAD
-
 			satoshi.Authorize(eb, wallet.SignData, wallet.SignTx)
-=======
-			parlia.Authorize(eb, wallet.SignData, wallet.SignTx)
 
 			minerInfo := metrics.Get("miner-info")
 			if minerInfo != nil {
 				minerInfo.(metrics.Label).Value()["Etherbase"] = eb.String()
 			}
->>>>>>> bb6bdc05
 		}
 		// If mining is started, we can disable the transaction rejection mechanism
 		// introduced to speed sync times.
