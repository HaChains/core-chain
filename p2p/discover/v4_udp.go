// Copyright 2019 The go-ethereum Authors
// This file is part of the go-ethereum library.
//
// The go-ethereum library is free software: you can redistribute it and/or modify
// it under the terms of the GNU Lesser General Public License as published by
// the Free Software Foundation, either version 3 of the License, or
// (at your option) any later version.
//
// The go-ethereum library is distributed in the hope that it will be useful,
// but WITHOUT ANY WARRANTY; without even the implied warranty of
// MERCHANTABILITY or FITNESS FOR A PARTICULAR PURPOSE. See the
// GNU Lesser General Public License for more details.
//
// You should have received a copy of the GNU Lesser General Public License
// along with the go-ethereum library. If not, see <http://www.gnu.org/licenses/>.

package discover

import (
	"bytes"
	"container/list"
	"context"
	"crypto/ecdsa"
	crand "crypto/rand"
	"errors"
	"fmt"
	"io"
	"net"
	"sync"
	"time"

	"github.com/ethereum/go-ethereum/common/gopool"
	"github.com/ethereum/go-ethereum/crypto"
	"github.com/ethereum/go-ethereum/log"
	"github.com/ethereum/go-ethereum/p2p/discover/v4wire"
	"github.com/ethereum/go-ethereum/p2p/enode"
	"github.com/ethereum/go-ethereum/p2p/netutil"
)

// Errors
var (
	errExpired          = errors.New("expired")
	errUnsolicitedReply = errors.New("unsolicited reply")
	errUnknownNode      = errors.New("unknown node")
	errTimeout          = errors.New("udp timeout")
	errClockWarp        = errors.New("reply deadline too far in the future")
	errClosed           = errors.New("socket closed")
	errLowPort          = errors.New("low port")
)

const (
	respTimeout    = 500 * time.Millisecond
	expiration     = 20 * time.Second
	bondExpiration = 24 * time.Hour

	maxFindnodeFailures = 5                // nodes exceeding this limit are dropped
	ntpFailureThreshold = 32               // Continuous timeouts after which to check NTP
	ntpWarningCooldown  = 10 * time.Minute // Minimum amount of time to pass before repeating NTP warning
	driftThreshold      = 10 * time.Second // Allowed clock drift before warning user

	// Discovery packets are defined to be no larger than 1280 bytes.
	// Packets larger than this size will be cut at the end and treated
	// as invalid because their hash won't match.
	maxPacketSize = 1280
)

// UDPv4 implements the v4 wire protocol.
type UDPv4 struct {
	conn        UDPConn
	log         log.Logger
	netrestrict *netutil.Netlist
	priv        *ecdsa.PrivateKey
	localNode   *enode.LocalNode
	db          *enode.DB
	tab         *Table
	closeOnce   sync.Once
	wg          sync.WaitGroup

	addReplyMatcher chan *replyMatcher
	gotreply        chan reply
	closeCtx        context.Context
	cancelCloseCtx  context.CancelFunc
}

// replyMatcher represents a pending reply.
//
// Some implementations of the protocol wish to send more than one
// reply packet to findnode. In general, any neighbors packet cannot
// be matched up with a specific findnode packet.
//
// Our implementation handles this by storing a callback function for
// each pending reply. Incoming packets from a node are dispatched
// to all callback functions for that node.
type replyMatcher struct {
	// these fields must match in the reply.
	from  enode.ID
	ip    net.IP
	ptype byte

	// time when the request must complete
	deadline time.Time

	// callback is called when a matching reply arrives. If it returns matched == true, the
	// reply was acceptable. The second return value indicates whether the callback should
	// be removed from the pending reply queue. If it returns false, the reply is considered
	// incomplete and the callback will be invoked again for the next matching reply.
	callback replyMatchFunc

	// errc receives nil when the callback indicates completion or an
	// error if no further reply is received within the timeout.
	errc chan error

	// reply contains the most recent reply. This field is safe for reading after errc has
	// received a value.
	reply v4wire.Packet
}

type replyMatchFunc func(v4wire.Packet) (matched bool, requestDone bool)

// reply is a reply packet from a certain node.
type reply struct {
	from enode.ID
	ip   net.IP
	data v4wire.Packet
	// loop indicates whether there was
	// a matching request by sending on this channel.
	matched chan<- bool
}

func ListenV4(c UDPConn, ln *enode.LocalNode, cfg Config) (*UDPv4, error) {
	cfg = cfg.withDefaults()
	closeCtx, cancel := context.WithCancel(context.Background())
	t := &UDPv4{
		conn:            newMeteredConn(c),
		priv:            cfg.PrivateKey,
		netrestrict:     cfg.NetRestrict,
		localNode:       ln,
		db:              ln.Database(),
		gotreply:        make(chan reply),
		addReplyMatcher: make(chan *replyMatcher),
		closeCtx:        closeCtx,
		cancelCloseCtx:  cancel,
		log:             cfg.Log,
	}

<<<<<<< HEAD
	tab, err := newTable(t, ln.Database(), cfg.Bootnodes, t.log, cfg.FilterFunction)
=======
	tab, err := newMeteredTable(t, ln.Database(), cfg)
>>>>>>> bed84606
	if err != nil {
		return nil, err
	}
	t.tab = tab
	go tab.loop()

	t.wg.Add(2)
	go t.loop()
	go t.readLoop(cfg.Unhandled)
	return t, nil
}

// Self returns the local node.
func (t *UDPv4) Self() *enode.Node {
	return t.localNode.Node()
}

// Close shuts down the socket and aborts any running queries.
func (t *UDPv4) Close() {
	t.closeOnce.Do(func() {
		t.cancelCloseCtx()
		t.conn.Close()
		t.wg.Wait()
		t.tab.close()
	})
}

// Resolve searches for a specific node with the given ID and tries to get the most recent
// version of the node record for it. It returns n if the node could not be resolved.
func (t *UDPv4) Resolve(n *enode.Node) *enode.Node {
	// Try asking directly. This works if the node is still responding on the endpoint we have.
	if rn, err := t.RequestENR(n); err == nil {
		return rn
	}
	// Check table for the ID, we might have a newer version there.
	if intable := t.tab.getNode(n.ID()); intable != nil && intable.Seq() > n.Seq() {
		n = intable
		if rn, err := t.RequestENR(n); err == nil {
			return rn
		}
	}
	// Otherwise perform a network lookup.
	var key enode.Secp256k1
	if n.Load(&key) != nil {
		return n // no secp256k1 key
	}
	result := t.LookupPubkey((*ecdsa.PublicKey)(&key))
	for _, rn := range result {
		if rn.ID() == n.ID() {
			if rn, err := t.RequestENR(rn); err == nil {
				return rn
			}
		}
	}
	return n
}

func (t *UDPv4) ourEndpoint() v4wire.Endpoint {
	n := t.Self()
	a := &net.UDPAddr{IP: n.IP(), Port: n.UDP()}
	return v4wire.NewEndpoint(a, uint16(n.TCP()))
}

// Ping sends a ping message to the given node.
func (t *UDPv4) Ping(n *enode.Node) error {
	_, err := t.ping(n)
	return err
}

// ping sends a ping message to the given node and waits for a reply.
func (t *UDPv4) ping(n *enode.Node) (seq uint64, err error) {
	rm := t.sendPing(n.ID(), &net.UDPAddr{IP: n.IP(), Port: n.UDP()}, nil)
	if err = <-rm.errc; err == nil {
		seq = rm.reply.(*v4wire.Pong).ENRSeq
	}
	return seq, err
}

// sendPing sends a ping message to the given node and invokes the callback
// when the reply arrives.
func (t *UDPv4) sendPing(toid enode.ID, toaddr *net.UDPAddr, callback func()) *replyMatcher {
	req := t.makePing(toaddr)
	packet, hash, err := v4wire.Encode(t.priv, req)
	if err != nil {
		errc := make(chan error, 1)
		errc <- err
		return &replyMatcher{errc: errc}
	}
	// Add a matcher for the reply to the pending reply queue. Pongs are matched if they
	// reference the ping we're about to send.
	rm := t.pending(toid, toaddr.IP, v4wire.PongPacket, func(p v4wire.Packet) (matched bool, requestDone bool) {
		matched = bytes.Equal(p.(*v4wire.Pong).ReplyTok, hash)
		if matched && callback != nil {
			callback()
		}
		return matched, matched
	})
	// Send the packet.
	t.localNode.UDPContact(toaddr)
	t.write(toaddr, toid, req.Name(), packet)
	return rm
}

func (t *UDPv4) makePing(toaddr *net.UDPAddr) *v4wire.Ping {
	return &v4wire.Ping{
		Version:    4,
		From:       t.ourEndpoint(),
		To:         v4wire.NewEndpoint(toaddr, 0),
		Expiration: uint64(time.Now().Add(expiration).Unix()),
		ENRSeq:     t.localNode.Node().Seq(),
	}
}

// LookupPubkey finds the closest nodes to the given public key.
func (t *UDPv4) LookupPubkey(key *ecdsa.PublicKey) []*enode.Node {
	if t.tab.len() == 0 {
		// All nodes were dropped, refresh. The very first query will hit this
		// case and run the bootstrapping logic.
		<-t.tab.refresh()
	}
	return t.newLookup(t.closeCtx, encodePubkey(key)).run()
}

// RandomNodes is an iterator yielding nodes from a random walk of the DHT.
func (t *UDPv4) RandomNodes() enode.Iterator {
	return newLookupIterator(t.closeCtx, t.newRandomLookup)
}

// lookupRandom implements transport.
func (t *UDPv4) lookupRandom() []*enode.Node {
	return t.newRandomLookup(t.closeCtx).run()
}

// lookupSelf implements transport.
func (t *UDPv4) lookupSelf() []*enode.Node {
	return t.newLookup(t.closeCtx, encodePubkey(&t.priv.PublicKey)).run()
}

func (t *UDPv4) newRandomLookup(ctx context.Context) *lookup {
	var target encPubkey
	crand.Read(target[:])
	return t.newLookup(ctx, target)
}

func (t *UDPv4) newLookup(ctx context.Context, targetKey encPubkey) *lookup {
	target := enode.ID(crypto.Keccak256Hash(targetKey[:]))
	ekey := v4wire.Pubkey(targetKey)
	it := newLookup(ctx, t.tab, target, func(n *node) ([]*node, error) {
		return t.findnode(n.ID(), n.addr(), ekey)
	})
	return it
}

// findnode sends a findnode request to the given node and waits until
// the node has sent up to k neighbors.
func (t *UDPv4) findnode(toid enode.ID, toaddr *net.UDPAddr, target v4wire.Pubkey) ([]*node, error) {
	t.ensureBond(toid, toaddr)

	// Add a matcher for 'neighbours' replies to the pending reply queue. The matcher is
	// active until enough nodes have been received.
	nodes := make([]*node, 0, bucketSize)
	nreceived := 0
	rm := t.pending(toid, toaddr.IP, v4wire.NeighborsPacket, func(r v4wire.Packet) (matched bool, requestDone bool) {
		reply := r.(*v4wire.Neighbors)
		for _, rn := range reply.Nodes {
			nreceived++
			n, err := t.nodeFromRPC(toaddr, rn)
			if err != nil {
				t.log.Trace("Invalid neighbor node received", "ip", rn.IP, "addr", toaddr, "err", err)
				continue
			}
			nodes = append(nodes, n)
		}
		return true, nreceived >= bucketSize
	})
	t.send(toaddr, toid, &v4wire.Findnode{
		Target:     target,
		Expiration: uint64(time.Now().Add(expiration).Unix()),
	})
	// Ensure that callers don't see a timeout if the node actually responded. Since
	// findnode can receive more than one neighbors response, the reply matcher will be
	// active until the remote node sends enough nodes. If the remote end doesn't have
	// enough nodes the reply matcher will time out waiting for the second reply, but
	// there's no need for an error in that case.
	err := <-rm.errc
	if errors.Is(err, errTimeout) && rm.reply != nil {
		err = nil
	}
	return nodes, err
}

// RequestENR sends ENRRequest to the given node and waits for a response.
func (t *UDPv4) RequestENR(n *enode.Node) (*enode.Node, error) {
	addr := &net.UDPAddr{IP: n.IP(), Port: n.UDP()}
	t.ensureBond(n.ID(), addr)

	req := &v4wire.ENRRequest{
		Expiration: uint64(time.Now().Add(expiration).Unix()),
	}
	packet, hash, err := v4wire.Encode(t.priv, req)
	if err != nil {
		return nil, err
	}

	// Add a matcher for the reply to the pending reply queue. Responses are matched if
	// they reference the request we're about to send.
	rm := t.pending(n.ID(), addr.IP, v4wire.ENRResponsePacket, func(r v4wire.Packet) (matched bool, requestDone bool) {
		matched = bytes.Equal(r.(*v4wire.ENRResponse).ReplyTok, hash)
		return matched, matched
	})
	// Send the packet and wait for the reply.
	t.write(addr, n.ID(), req.Name(), packet)
	if err := <-rm.errc; err != nil {
		return nil, err
	}
	// Verify the response record.
	respN, err := enode.New(enode.ValidSchemes, &rm.reply.(*v4wire.ENRResponse).Record)
	if err != nil {
		return nil, err
	}
	if respN.ID() != n.ID() {
		return nil, fmt.Errorf("invalid ID in response record")
	}
	if respN.Seq() < n.Seq() {
		return n, nil // response record is older
	}
	if err := netutil.CheckRelayIP(addr.IP, respN.IP()); err != nil {
		return nil, fmt.Errorf("invalid IP in response record: %v", err)
	}
	return respN, nil
}

// pending adds a reply matcher to the pending reply queue.
// see the documentation of type replyMatcher for a detailed explanation.
func (t *UDPv4) pending(id enode.ID, ip net.IP, ptype byte, callback replyMatchFunc) *replyMatcher {
	ch := make(chan error, 1)
	p := &replyMatcher{from: id, ip: ip, ptype: ptype, callback: callback, errc: ch}
	select {
	case t.addReplyMatcher <- p:
		// loop will handle it
	case <-t.closeCtx.Done():
		ch <- errClosed
	}
	return p
}

// handleReply dispatches a reply packet, invoking reply matchers. It returns
// whether any matcher considered the packet acceptable.
func (t *UDPv4) handleReply(from enode.ID, fromIP net.IP, req v4wire.Packet) bool {
	matched := make(chan bool, 1)
	select {
	case t.gotreply <- reply{from, fromIP, req, matched}:
		// loop will handle it
		return <-matched
	case <-t.closeCtx.Done():
		return false
	}
}

// loop runs in its own goroutine. it keeps track of
// the refresh timer and the pending reply queue.
func (t *UDPv4) loop() {
	defer t.wg.Done()

	var (
		plist        = list.New()
		timeout      = time.NewTimer(0)
		nextTimeout  *replyMatcher // head of plist when timeout was last reset
		contTimeouts = 0           // number of continuous timeouts to do NTP checks
		ntpWarnTime  = time.Unix(0, 0)
	)
	<-timeout.C // ignore first timeout
	defer timeout.Stop()

	resetTimeout := func() {
		if plist.Front() == nil || nextTimeout == plist.Front().Value {
			return
		}
		// Start the timer so it fires when the next pending reply has expired.
		now := time.Now()
		for el := plist.Front(); el != nil; el = el.Next() {
			nextTimeout = el.Value.(*replyMatcher)
			if dist := nextTimeout.deadline.Sub(now); dist < 2*respTimeout {
				timeout.Reset(dist)
				return
			}
			// Remove pending replies whose deadline is too far in the
			// future. These can occur if the system clock jumped
			// backwards after the deadline was assigned.
			nextTimeout.errc <- errClockWarp
			plist.Remove(el)
		}
		nextTimeout = nil
		timeout.Stop()
	}

	for {
		resetTimeout()

		select {
		case <-t.closeCtx.Done():
			for el := plist.Front(); el != nil; el = el.Next() {
				el.Value.(*replyMatcher).errc <- errClosed
			}
			return

		case p := <-t.addReplyMatcher:
			p.deadline = time.Now().Add(respTimeout)
			plist.PushBack(p)

		case r := <-t.gotreply:
			var matched bool // whether any replyMatcher considered the reply acceptable.
			for el := plist.Front(); el != nil; el = el.Next() {
				p := el.Value.(*replyMatcher)
				if p.from == r.from && p.ptype == r.data.Kind() && p.ip.Equal(r.ip) {
					ok, requestDone := p.callback(r.data)
					matched = matched || ok
					p.reply = r.data
					// Remove the matcher if callback indicates that all replies have been received.
					if requestDone {
						p.errc <- nil
						plist.Remove(el)
					}
					// Reset the continuous timeout counter (time drift detection)
					contTimeouts = 0
				}
			}
			r.matched <- matched

		case now := <-timeout.C:
			nextTimeout = nil

			// Notify and remove callbacks whose deadline is in the past.
			for el := plist.Front(); el != nil; el = el.Next() {
				p := el.Value.(*replyMatcher)
				if now.After(p.deadline) || now.Equal(p.deadline) {
					p.errc <- errTimeout
					plist.Remove(el)
					contTimeouts++
				}
			}
			// If we've accumulated too many timeouts, do an NTP time sync check
			if contTimeouts > ntpFailureThreshold {
				if time.Since(ntpWarnTime) >= ntpWarningCooldown {
					ntpWarnTime = time.Now()
					gopool.Submit(func() {
						checkClockDrift()
					})
				}
				contTimeouts = 0
			}
		}
	}
}

func (t *UDPv4) send(toaddr *net.UDPAddr, toid enode.ID, req v4wire.Packet) ([]byte, error) {
	packet, hash, err := v4wire.Encode(t.priv, req)
	if err != nil {
		return hash, err
	}
	return hash, t.write(toaddr, toid, req.Name(), packet)
}

func (t *UDPv4) write(toaddr *net.UDPAddr, toid enode.ID, what string, packet []byte) error {
	_, err := t.conn.WriteToUDP(packet, toaddr)
	t.log.Trace(">> "+what, "id", toid, "addr", toaddr, "err", err)
	return err
}

// readLoop runs in its own goroutine. it handles incoming UDP packets.
func (t *UDPv4) readLoop(unhandled chan<- ReadPacket) {
	defer t.wg.Done()
	if unhandled != nil {
		defer close(unhandled)
	}

	buf := make([]byte, maxPacketSize)
	for {
		nbytes, from, err := t.conn.ReadFromUDP(buf)
		if netutil.IsTemporaryError(err) {
			// Ignore temporary read errors.
			t.log.Debug("Temporary UDP read error", "err", err)
			continue
		} else if err != nil {
<<<<<<< HEAD
			// Shut down the loop for permament errors.
=======
			// Shut down the loop for permanent errors.
>>>>>>> bed84606
			if !errors.Is(err, io.EOF) {
				t.log.Debug("UDP read error", "err", err)
			}
			return
		}
		if t.handlePacket(from, buf[:nbytes]) != nil && unhandled != nil {
			select {
			case unhandled <- ReadPacket{buf[:nbytes], from}:
			default:
			}
		}
	}
}

func (t *UDPv4) handlePacket(from *net.UDPAddr, buf []byte) error {
	rawpacket, fromKey, hash, err := v4wire.Decode(buf)
	if err != nil {
		t.log.Debug("Bad discv4 packet", "addr", from, "err", err)
		return err
	}
	packet := t.wrapPacket(rawpacket)
	fromID := fromKey.ID()
	if err == nil && packet.preverify != nil {
		err = packet.preverify(packet, from, fromID, fromKey)
	}
	t.log.Trace("<< "+packet.Name(), "id", fromID, "addr", from, "err", err)
	if err == nil && packet.handle != nil {
		packet.handle(packet, from, fromID, hash)
	}
	return err
}

// checkBond checks if the given node has a recent enough endpoint proof.
func (t *UDPv4) checkBond(id enode.ID, ip net.IP) bool {
	return time.Since(t.db.LastPongReceived(id, ip)) < bondExpiration
}

// ensureBond solicits a ping from a node if we haven't seen a ping from it for a while.
// This ensures there is a valid endpoint proof on the remote end.
func (t *UDPv4) ensureBond(toid enode.ID, toaddr *net.UDPAddr) {
	tooOld := time.Since(t.db.LastPingReceived(toid, toaddr.IP)) > bondExpiration
	if tooOld || t.db.FindFails(toid, toaddr.IP) > maxFindnodeFailures {
		rm := t.sendPing(toid, toaddr, nil)
		<-rm.errc
		// Wait for them to ping back and process our pong.
		time.Sleep(respTimeout)
	}
}

func (t *UDPv4) nodeFromRPC(sender *net.UDPAddr, rn v4wire.Node) (*node, error) {
	if rn.UDP <= 1024 {
		return nil, errLowPort
	}
	if err := netutil.CheckRelayIP(sender.IP, rn.IP); err != nil {
		return nil, err
	}
	if t.netrestrict != nil && !t.netrestrict.Contains(rn.IP) {
		return nil, errors.New("not contained in netrestrict list")
	}
	key, err := v4wire.DecodePubkey(crypto.S256(), rn.ID)
	if err != nil {
		return nil, err
	}
	n := wrapNode(enode.NewV4(key, rn.IP, int(rn.TCP), int(rn.UDP)))
	err = n.ValidateComplete()
	return n, err
}

func nodeToRPC(n *node) v4wire.Node {
	var key ecdsa.PublicKey
	var ekey v4wire.Pubkey
	if err := n.Load((*enode.Secp256k1)(&key)); err == nil {
		ekey = v4wire.EncodePubkey(&key)
	}
	return v4wire.Node{ID: ekey, IP: n.IP(), UDP: uint16(n.UDP()), TCP: uint16(n.TCP())}
}

// wrapPacket returns the handler functions applicable to a packet.
func (t *UDPv4) wrapPacket(p v4wire.Packet) *packetHandlerV4 {
	var h packetHandlerV4
	h.Packet = p
	switch p.(type) {
	case *v4wire.Ping:
		h.preverify = t.verifyPing
		h.handle = t.handlePing
	case *v4wire.Pong:
		h.preverify = t.verifyPong
	case *v4wire.Findnode:
		h.preverify = t.verifyFindnode
		h.handle = t.handleFindnode
	case *v4wire.Neighbors:
		h.preverify = t.verifyNeighbors
	case *v4wire.ENRRequest:
		h.preverify = t.verifyENRRequest
		h.handle = t.handleENRRequest
	case *v4wire.ENRResponse:
		h.preverify = t.verifyENRResponse
	}
	return &h
}

// packetHandlerV4 wraps a packet with handler functions.
type packetHandlerV4 struct {
	v4wire.Packet
	senderKey *ecdsa.PublicKey // used for ping

	// preverify checks whether the packet is valid and should be handled at all.
	preverify func(p *packetHandlerV4, from *net.UDPAddr, fromID enode.ID, fromKey v4wire.Pubkey) error
	// handle handles the packet.
	handle func(req *packetHandlerV4, from *net.UDPAddr, fromID enode.ID, mac []byte)
}

// PING/v4

func (t *UDPv4) verifyPing(h *packetHandlerV4, from *net.UDPAddr, fromID enode.ID, fromKey v4wire.Pubkey) error {
	req := h.Packet.(*v4wire.Ping)

	if v4wire.Expired(req.Expiration) {
		return errExpired
	}
	senderKey, err := v4wire.DecodePubkey(crypto.S256(), fromKey)
	if err != nil {
		return err
	}
	h.senderKey = senderKey
	return nil
}

func (t *UDPv4) handlePing(h *packetHandlerV4, from *net.UDPAddr, fromID enode.ID, mac []byte) {
	req := h.Packet.(*v4wire.Ping)

	// Reply.
	t.send(from, fromID, &v4wire.Pong{
		To:         v4wire.NewEndpoint(from, req.From.TCP),
		ReplyTok:   mac,
		Expiration: uint64(time.Now().Add(expiration).Unix()),
		ENRSeq:     t.localNode.Node().Seq(),
	})

	// Ping back if our last pong on file is too far in the past.
	n := wrapNode(enode.NewV4(h.senderKey, from.IP, int(req.From.TCP), from.Port))
	if time.Since(t.db.LastPongReceived(n.ID(), from.IP)) > bondExpiration {
		t.sendPing(fromID, from, func() {
			t.tab.addVerifiedNode(n)
		})
	} else {
		t.tab.addVerifiedNode(n)
	}

	// Update node database and endpoint predictor.
	t.db.UpdateLastPingReceived(n.ID(), from.IP, time.Now())
	t.localNode.UDPEndpointStatement(from, &net.UDPAddr{IP: req.To.IP, Port: int(req.To.UDP)})
}

// PONG/v4

func (t *UDPv4) verifyPong(h *packetHandlerV4, from *net.UDPAddr, fromID enode.ID, fromKey v4wire.Pubkey) error {
	req := h.Packet.(*v4wire.Pong)

	if v4wire.Expired(req.Expiration) {
		return errExpired
	}
	if !t.handleReply(fromID, from.IP, req) {
		return errUnsolicitedReply
	}
	t.localNode.UDPEndpointStatement(from, &net.UDPAddr{IP: req.To.IP, Port: int(req.To.UDP)})
	t.db.UpdateLastPongReceived(fromID, from.IP, time.Now())
	return nil
}

// FINDNODE/v4

func (t *UDPv4) verifyFindnode(h *packetHandlerV4, from *net.UDPAddr, fromID enode.ID, fromKey v4wire.Pubkey) error {
	req := h.Packet.(*v4wire.Findnode)

	if v4wire.Expired(req.Expiration) {
		return errExpired
	}
	if !t.checkBond(fromID, from.IP) {
		// No endpoint proof pong exists, we don't process the packet. This prevents an
		// attack vector where the discovery protocol could be used to amplify traffic in a
		// DDOS attack. A malicious actor would send a findnode request with the IP address
		// and UDP port of the target as the source address. The recipient of the findnode
		// packet would then send a neighbors packet (which is a much bigger packet than
		// findnode) to the victim.
		return errUnknownNode
	}
	return nil
}

func (t *UDPv4) handleFindnode(h *packetHandlerV4, from *net.UDPAddr, fromID enode.ID, mac []byte) {
	req := h.Packet.(*v4wire.Findnode)

	// Determine closest nodes.
	target := enode.ID(crypto.Keccak256Hash(req.Target[:]))
	closest := t.tab.findnodeByID(target, bucketSize, true).entries

	// Send neighbors in chunks with at most maxNeighbors per packet
	// to stay below the packet size limit.
	p := v4wire.Neighbors{Expiration: uint64(time.Now().Add(expiration).Unix())}
	var sent bool
	for _, n := range closest {
		if netutil.CheckRelayIP(from.IP, n.IP()) == nil {
			p.Nodes = append(p.Nodes, nodeToRPC(n))
		}
		if len(p.Nodes) == v4wire.MaxNeighbors {
			t.send(from, fromID, &p)
			p.Nodes = p.Nodes[:0]
			sent = true
		}
	}
	if len(p.Nodes) > 0 || !sent {
		t.send(from, fromID, &p)
	}
}

// NEIGHBORS/v4

func (t *UDPv4) verifyNeighbors(h *packetHandlerV4, from *net.UDPAddr, fromID enode.ID, fromKey v4wire.Pubkey) error {
	req := h.Packet.(*v4wire.Neighbors)

	if v4wire.Expired(req.Expiration) {
		return errExpired
	}
	if !t.handleReply(fromID, from.IP, h.Packet) {
		return errUnsolicitedReply
	}
	return nil
}

// ENRREQUEST/v4

func (t *UDPv4) verifyENRRequest(h *packetHandlerV4, from *net.UDPAddr, fromID enode.ID, fromKey v4wire.Pubkey) error {
	req := h.Packet.(*v4wire.ENRRequest)

	if v4wire.Expired(req.Expiration) {
		return errExpired
	}
	if !t.checkBond(fromID, from.IP) {
		return errUnknownNode
	}
	return nil
}

func (t *UDPv4) handleENRRequest(h *packetHandlerV4, from *net.UDPAddr, fromID enode.ID, mac []byte) {
	t.send(from, fromID, &v4wire.ENRResponse{
		ReplyTok: mac,
		Record:   *t.localNode.Node().Record(),
	})
}

// ENRRESPONSE/v4

func (t *UDPv4) verifyENRResponse(h *packetHandlerV4, from *net.UDPAddr, fromID enode.ID, fromKey v4wire.Pubkey) error {
	if !t.handleReply(fromID, from.IP, h.Packet) {
		return errUnsolicitedReply
	}
	return nil
}<|MERGE_RESOLUTION|>--- conflicted
+++ resolved
@@ -143,11 +143,7 @@
 		log:             cfg.Log,
 	}
 
-<<<<<<< HEAD
-	tab, err := newTable(t, ln.Database(), cfg.Bootnodes, t.log, cfg.FilterFunction)
-=======
-	tab, err := newMeteredTable(t, ln.Database(), cfg)
->>>>>>> bed84606
+	tab, err := newMeteredTable(t, ln.Database(), cfg, cfg.FilterFunction)
 	if err != nil {
 		return nil, err
 	}
@@ -532,11 +528,7 @@
 			t.log.Debug("Temporary UDP read error", "err", err)
 			continue
 		} else if err != nil {
-<<<<<<< HEAD
-			// Shut down the loop for permament errors.
-=======
 			// Shut down the loop for permanent errors.
->>>>>>> bed84606
 			if !errors.Is(err, io.EOF) {
 				t.log.Debug("UDP read error", "err", err)
 			}
