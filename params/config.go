--- conflicted
+++ resolved
@@ -33,17 +33,10 @@
 	RinkebyGenesisHash = common.HexToHash("0x6341fd3daf94b748c72ced5a5b26028f2474f5f00d824504e4fa37a75767e177")
 	GoerliGenesisHash  = common.HexToHash("0xbf7e331f7f7c1dd2e05159666b3bf8bc7a8a3a9eb1d518969eab529dd9b88c1a")
 
-<<<<<<< HEAD
-	BSCGenesisHash    = common.HexToHash("0x0d21840abff46b96c84b2ac9e10e4f5cdaeb5693cb665db62a2f3b02d2d57b5b")
-	ChapelGenesisHash = common.HexToHash("0x6d3c66c5357ec91d5c43af47e234a939b22557cbb552dc45bebbceeed90fbe34")
-	RialtoGenesisHash = common.HexToHash("0xee835a629f9cf5510b48b6ba41d69e0ff7d6ef10f977166ef939db41f59f5501")
-	YoloV3GenesisHash = common.HexToHash("0xf1f2876e8500c77afcc03228757b39477eceffccf645b734967fe3c7e16967b7")
-=======
 	CoreGenesisHash    = common.HexToHash("0xf7fc87f11e61508a5828cd1508060ed1714c8d32a92744ae10acb43c953357ad")
 	BuffaloGenesisHash = common.HexToHash("0xd90508c51efd64e75363cdf51114d9f2a90a79e6cd0f78f3c3038b47695c034a")
 	RialtoGenesisHash  = common.HexToHash("0x005dc005bddd1967de6187c1c23be801eb7abdd80cebcc24f341b727b70311d6")
 	YoloV3GenesisHash  = common.HexToHash("0xf1f2876e8500c77afcc03228757b39477eceffccf645b734967fe3c7e16967b7")
->>>>>>> 0669b440
 )
 
 // TrustedCheckpoints associates each known checkpoint with the genesis hash of
@@ -81,14 +74,6 @@
 		PetersburgBlock:     big.NewInt(7_280_000),
 		IstanbulBlock:       big.NewInt(9_069_000),
 		MuirGlacierBlock:    big.NewInt(9_200_000),
-<<<<<<< HEAD
-		RamanujanBlock:      big.NewInt(0),
-		NielsBlock:          big.NewInt(0),
-		MirrorSyncBlock:     big.NewInt(0),
-		BrunoBlock:          big.NewInt(0),
-		EulerBlock:          big.NewInt(0),
-=======
->>>>>>> 0669b440
 		BerlinBlock:         big.NewInt(12_244_000),
 		LondonBlock:         big.NewInt(12_965_000),
 		ArrowGlacierBlock:   big.NewInt(13_773_000),
@@ -131,14 +116,6 @@
 		PetersburgBlock:     big.NewInt(4_939_394),
 		IstanbulBlock:       big.NewInt(6_485_846),
 		MuirGlacierBlock:    big.NewInt(7_117_117),
-<<<<<<< HEAD
-		RamanujanBlock:      big.NewInt(0),
-		NielsBlock:          big.NewInt(0),
-		MirrorSyncBlock:     big.NewInt(0),
-		BrunoBlock:          big.NewInt(0),
-		EulerBlock:          big.NewInt(0),
-=======
->>>>>>> 0669b440
 		BerlinBlock:         big.NewInt(9_812_189),
 		LondonBlock:         big.NewInt(10_499_401),
 		Ethash:              new(EthashConfig),
@@ -180,9 +157,6 @@
 		IstanbulBlock:       big.NewInt(0),
 		MuirGlacierBlock:    big.NewInt(0),
 		BerlinBlock:         big.NewInt(0),
-		MirrorSyncBlock:     big.NewInt(0),
-		BrunoBlock:          big.NewInt(0),
-		EulerBlock:          big.NewInt(0),
 		LondonBlock:         big.NewInt(0),
 		Ethash:              new(EthashConfig),
 	}
@@ -210,14 +184,6 @@
 		PetersburgBlock:     big.NewInt(4_321_234),
 		IstanbulBlock:       big.NewInt(5_435_345),
 		MuirGlacierBlock:    nil,
-<<<<<<< HEAD
-		RamanujanBlock:      big.NewInt(0),
-		NielsBlock:          big.NewInt(0),
-		MirrorSyncBlock:     big.NewInt(0),
-		BrunoBlock:          big.NewInt(0),
-		EulerBlock:          big.NewInt(0),
-=======
->>>>>>> 0669b440
 		BerlinBlock:         big.NewInt(8_290_928),
 		LondonBlock:         big.NewInt(8_897_988),
 		ArrowGlacierBlock:   nil,
@@ -259,14 +225,6 @@
 		ByzantiumBlock:      big.NewInt(0),
 		ConstantinopleBlock: big.NewInt(0),
 		PetersburgBlock:     big.NewInt(0),
-<<<<<<< HEAD
-		RamanujanBlock:      big.NewInt(0),
-		NielsBlock:          big.NewInt(0),
-		MirrorSyncBlock:     big.NewInt(0),
-		BrunoBlock:          big.NewInt(0),
-		EulerBlock:          big.NewInt(0),
-=======
->>>>>>> 0669b440
 		IstanbulBlock:       big.NewInt(1_561_651),
 		MuirGlacierBlock:    nil,
 		BerlinBlock:         big.NewInt(4_460_644),
@@ -309,18 +267,8 @@
 		PetersburgBlock:     big.NewInt(0),
 		IstanbulBlock:       big.NewInt(0),
 		MuirGlacierBlock:    big.NewInt(0),
-<<<<<<< HEAD
-		RamanujanBlock:      big.NewInt(0),
-		NielsBlock:          big.NewInt(0),
-		MirrorSyncBlock:     big.NewInt(5184000),
-		BrunoBlock:          big.NewInt(13082000),
-		EulerBlock:          big.NewInt(18907621),
-
-		Parlia: &ParliaConfig{
-=======
 		HashPowerBlock:      big.NewInt(0),
 		Satoshi: &SatoshiConfig{
->>>>>>> 0669b440
 			Period: 3,
 			Epoch:  200,
 			Round:  86400,
@@ -338,18 +286,8 @@
 		PetersburgBlock:     big.NewInt(0),
 		IstanbulBlock:       big.NewInt(0),
 		MuirGlacierBlock:    big.NewInt(0),
-<<<<<<< HEAD
-		RamanujanBlock:      big.NewInt(1010000),
-		NielsBlock:          big.NewInt(1014369),
-		MirrorSyncBlock:     big.NewInt(5582500),
-		BrunoBlock:          big.NewInt(13837000),
-		EulerBlock:          big.NewInt(19203503),
-
-		Parlia: &ParliaConfig{
-=======
 		HashPowerBlock:      big.NewInt(4_545_256),
 		Satoshi: &SatoshiConfig{
->>>>>>> 0669b440
 			Period: 3,
 			Epoch:  200,
 			Round:  86400,
@@ -367,17 +305,7 @@
 		PetersburgBlock:     big.NewInt(0),
 		IstanbulBlock:       big.NewInt(0),
 		MuirGlacierBlock:    big.NewInt(0),
-<<<<<<< HEAD
-		RamanujanBlock:      big.NewInt(400),
-		NielsBlock:          big.NewInt(0),
-		MirrorSyncBlock:     big.NewInt(400),
-		BrunoBlock:          big.NewInt(400),
-		EulerBlock:          nil,
-
-		Parlia: &ParliaConfig{
-=======
 		Satoshi: &SatoshiConfig{
->>>>>>> 0669b440
 			Period: 3,
 			Epoch:  200,
 		},
@@ -396,14 +324,6 @@
 		ConstantinopleBlock: big.NewInt(0),
 		PetersburgBlock:     big.NewInt(0),
 		IstanbulBlock:       big.NewInt(0),
-<<<<<<< HEAD
-		RamanujanBlock:      big.NewInt(0),
-		NielsBlock:          big.NewInt(0),
-		MirrorSyncBlock:     big.NewInt(0),
-		BrunoBlock:          big.NewInt(0),
-		EulerBlock:          big.NewInt(0),
-=======
->>>>>>> 0669b440
 		MuirGlacierBlock:    nil,
 		BerlinBlock:         nil, // Don't enable Berlin directly, we're YOLOing it
 		YoloV3Block:         big.NewInt(0),
@@ -418,26 +338,16 @@
 	//
 	// This configuration is intentionally not using keyed fields to force anyone
 	// adding flags to the config to also have to set these fields.
-<<<<<<< HEAD
-	AllEthashProtocolChanges = &ChainConfig{big.NewInt(1337), big.NewInt(0), nil, false, big.NewInt(0), common.Hash{}, big.NewInt(0), big.NewInt(0), big.NewInt(0), big.NewInt(0), big.NewInt(0), big.NewInt(0), big.NewInt(0), big.NewInt(0), big.NewInt(0), big.NewInt(0), big.NewInt(0), big.NewInt(0), nil, nil, big.NewInt(0), big.NewInt(0), big.NewInt(0), big.NewInt(0), big.NewInt(0), new(EthashConfig), nil, nil}
-=======
-	AllEthashProtocolChanges = &ChainConfig{big.NewInt(1337), big.NewInt(0), nil, false, big.NewInt(0), common.Hash{}, big.NewInt(0), big.NewInt(0), big.NewInt(0), big.NewInt(0), big.NewInt(0), big.NewInt(0), big.NewInt(0), big.NewInt(0), nil, nil, nil, big.NewInt(0), new(EthashConfig), nil, nil}
->>>>>>> 0669b440
+	AllEthashProtocolChanges = &ChainConfig{big.NewInt(1337), big.NewInt(0), nil, false, big.NewInt(0), common.Hash{}, big.NewInt(0), big.NewInt(0), big.NewInt(0), big.NewInt(0), big.NewInt(0), big.NewInt(0), big.NewInt(0), big.NewInt(0), big.NewInt(0), big.NewInt(0), big.NewInt(0), big.NewInt(0), nil, nil, big.NewInt(0), new(EthashConfig), nil, nil}
 
 	// AllCliqueProtocolChanges contains every protocol change (EIPs) introduced
 	// and accepted by the Ethereum core developers into the Clique consensus.
 	//
 	// This configuration is intentionally not using keyed fields to force anyone
 	// adding flags to the config to also have to set these fields.
-<<<<<<< HEAD
-	AllCliqueProtocolChanges = &ChainConfig{big.NewInt(1337), big.NewInt(0), nil, false, big.NewInt(0), common.Hash{}, big.NewInt(0), big.NewInt(0), big.NewInt(0), big.NewInt(0), big.NewInt(0), big.NewInt(0), big.NewInt(0), big.NewInt(0), nil, nil, big.NewInt(0), nil, nil, nil, big.NewInt(0), big.NewInt(0), big.NewInt(0), big.NewInt(0), big.NewInt(0), nil, &CliqueConfig{Period: 0, Epoch: 30000}, nil}
-=======
-	AllCliqueProtocolChanges = &ChainConfig{big.NewInt(1337), big.NewInt(0), nil, false, big.NewInt(0), common.Hash{}, big.NewInt(0), big.NewInt(0), big.NewInt(0), big.NewInt(0), big.NewInt(0), big.NewInt(0), big.NewInt(0), big.NewInt(0), nil, nil, nil, nil, nil, &CliqueConfig{Period: 0, Epoch: 30000}, nil}
-
-	TestChainConfig = &ChainConfig{big.NewInt(1), big.NewInt(0), nil, false, big.NewInt(0), common.Hash{}, big.NewInt(0), big.NewInt(0), big.NewInt(0), big.NewInt(0), big.NewInt(0), big.NewInt(0), big.NewInt(0), big.NewInt(0), nil, nil, nil, nil, new(EthashConfig), nil, nil}
->>>>>>> 0669b440
-
-	TestChainConfig = &ChainConfig{big.NewInt(1), big.NewInt(0), nil, false, big.NewInt(0), common.Hash{}, big.NewInt(0), big.NewInt(0), big.NewInt(0), big.NewInt(0), big.NewInt(0), big.NewInt(0), big.NewInt(0), big.NewInt(0), big.NewInt(0), big.NewInt(0), big.NewInt(0), big.NewInt(0), nil, nil, big.NewInt(0), big.NewInt(0), big.NewInt(0), big.NewInt(0), big.NewInt(0), new(EthashConfig), nil, nil}
+	AllCliqueProtocolChanges = &ChainConfig{big.NewInt(1337), big.NewInt(0), nil, false, big.NewInt(0), common.Hash{}, big.NewInt(0), big.NewInt(0), big.NewInt(0), big.NewInt(0), big.NewInt(0), big.NewInt(0), big.NewInt(0), big.NewInt(0), nil, nil, big.NewInt(0), nil, nil, nil, big.NewInt(0), nil, &CliqueConfig{Period: 0, Epoch: 30000}, nil}
+
+	TestChainConfig = &ChainConfig{big.NewInt(1), big.NewInt(0), nil, false, big.NewInt(0), common.Hash{}, big.NewInt(0), big.NewInt(0), big.NewInt(0), big.NewInt(0), big.NewInt(0), big.NewInt(0), big.NewInt(0), big.NewInt(0), big.NewInt(0), big.NewInt(0), big.NewInt(0), big.NewInt(0), nil, nil, big.NewInt(0), new(EthashConfig), nil, nil}
 	TestRules       = TestChainConfig.Rules(new(big.Int), false)
 )
 
@@ -516,27 +426,16 @@
 	MuirGlacierBlock    *big.Int `json:"muirGlacierBlock,omitempty"`    // Eip-2384 (bomb delay) switch block (nil = no fork, 0 = already activated)
 	BerlinBlock         *big.Int `json:"berlinBlock,omitempty"`         // Berlin switch block (nil = no fork, 0 = already on berlin)
 	YoloV3Block         *big.Int `json:"yoloV3Block,omitempty"`         // YOLO v3: Gas repricings TODO @holiman add EIP references
-	CatalystBlock       *big.Int `json:"catalystBlock,omitempty"`       // Catalyst switch block (nil = no fork, 0 = already on catalyst)
+	CatalystBlock  *big.Int `json:"catalystBlock,omitempty"` // Catalyst switch block (nil = no fork, 0 = already on catalyst)
 	LondonBlock         *big.Int `json:"londonBlock,omitempty"`         // London switch block (nil = no fork, 0 = already on london)
 	ArrowGlacierBlock   *big.Int `json:"arrowGlacierBlock,omitempty"`   // Eip-4345 (bomb delay) switch block (nil = no fork, 0 = already activated)
 	MergeForkBlock      *big.Int `json:"mergeForkBlock,omitempty"`      // EIP-3675 (TheMerge) switch block (nil = no fork, 0 = already in merge proceedings)
-
-<<<<<<< HEAD
+	
 	// TerminalTotalDifficulty is the amount of total difficulty reached by
 	// the network that triggers the consensus upgrade.
 	TerminalTotalDifficulty *big.Int `json:"terminalTotalDifficulty,omitempty"`
 
-	RamanujanBlock  *big.Int `json:"ramanujanBlock,omitempty" toml:",omitempty"`  // ramanujanBlock switch block (nil = no fork, 0 = already activated)
-	NielsBlock      *big.Int `json:"nielsBlock,omitempty" toml:",omitempty"`      // nielsBlock switch block (nil = no fork, 0 = already activated)
-	MirrorSyncBlock *big.Int `json:"mirrorSyncBlock,omitempty" toml:",omitempty"` // mirrorSyncBlock switch block (nil = no fork, 0 = already activated)
-	BrunoBlock      *big.Int `json:"brunoBlock,omitempty" toml:",omitempty"`      // brunoBlock switch block (nil = no fork, 0 = already activated)
-	EulerBlock      *big.Int `json:"eulerBlock,omitempty" toml:",omitempty"`      // eulerBlock switch block (nil = no fork, 0 = already activated)
-=======
-	YoloV3Block    *big.Int `json:"yoloV3Block,omitempty"`   // YOLO v3: Gas repricings TODO @holiman add EIP references
-	EWASMBlock     *big.Int `json:"ewasmBlock,omitempty"`    // EWASM switch block (nil = no fork, 0 = already activated)
-	CatalystBlock  *big.Int `json:"catalystBlock,omitempty"` // Catalyst switch block (nil = no fork, 0 = already on catalyst)
 	HashPowerBlock *big.Int `json:"hashPowerBlock,omitempty"`
->>>>>>> 0669b440
 
 	// Various consensus engines
 	Ethash  *EthashConfig  `json:"ethash,omitempty" toml:",omitempty"`
@@ -588,11 +487,7 @@
 	default:
 		engine = "unknown"
 	}
-<<<<<<< HEAD
-	return fmt.Sprintf("{ChainID: %v Homestead: %v DAO: %v DAOSupport: %v EIP150: %v EIP155: %v EIP158: %v Byzantium: %v Constantinople: %v Petersburg: %v Istanbul: %v, Muir Glacier: %v, Ramanujan: %v, Niels: %v, MirrorSync: %v, Bruno: %v, Berlin: %v, YOLO v3: %v, CatalystBlock: %v, London: %v, ArrowGlacier: %v, MergeFork:%v, Euler: %v, Engine: %v}",
-=======
-	return fmt.Sprintf("{ChainID: %v Homestead: %v DAO: %v DAOSupport: %v EIP150: %v EIP155: %v EIP158: %v Byzantium: %v Constantinople: %v Petersburg: %v Istanbul: %v, Muir Glacier: %v, Berlin: %v, YOLO v3: %v, TESTNET2: %v, Engine: %v}",
->>>>>>> 0669b440
+	return fmt.Sprintf("{ChainID: %v Homestead: %v DAO: %v DAOSupport: %v EIP150: %v EIP155: %v EIP158: %v Byzantium: %v Constantinople: %v Petersburg: %v Istanbul: %v, Muir Glacier: %v, Berlin: %v, YOLO v3: %v, London: %v, TESTNET2: %v, Engine: %v}",
 		c.ChainID,
 		c.HomesteadBlock,
 		c.DAOForkBlock,
@@ -607,15 +502,8 @@
 		c.MuirGlacierBlock,
 		c.BerlinBlock,
 		c.YoloV3Block,
-<<<<<<< HEAD
-		c.CatalystBlock,
 		c.LondonBlock,
-		c.ArrowGlacierBlock,
-		c.MergeForkBlock,
-		c.EulerBlock,
-=======
 		c.HashPowerBlock,
->>>>>>> 0669b440
 		engine,
 	)
 }
@@ -655,59 +543,6 @@
 	return isForked(c.ConstantinopleBlock, num)
 }
 
-<<<<<<< HEAD
-// IsRamanujan returns whether num is either equal to the IsRamanujan fork block or greater.
-func (c *ChainConfig) IsRamanujan(num *big.Int) bool {
-	return isForked(c.RamanujanBlock, num)
-}
-
-// IsOnRamanujan returns whether num is equal to the Ramanujan fork block
-func (c *ChainConfig) IsOnRamanujan(num *big.Int) bool {
-	return configNumEqual(c.RamanujanBlock, num)
-}
-
-// IsNiels returns whether num is either equal to the Niels fork block or greater.
-func (c *ChainConfig) IsNiels(num *big.Int) bool {
-	return isForked(c.NielsBlock, num)
-}
-
-// IsOnNiels returns whether num is equal to the IsNiels fork block
-func (c *ChainConfig) IsOnNiels(num *big.Int) bool {
-	return configNumEqual(c.NielsBlock, num)
-}
-
-// IsMirrorSync returns whether num is either equal to the MirrorSync fork block or greater.
-func (c *ChainConfig) IsMirrorSync(num *big.Int) bool {
-	return isForked(c.MirrorSyncBlock, num)
-}
-
-// IsOnMirrorSync returns whether num is equal to the MirrorSync fork block
-func (c *ChainConfig) IsOnMirrorSync(num *big.Int) bool {
-	return configNumEqual(c.MirrorSyncBlock, num)
-}
-
-// IsBruno returns whether num is either equal to the Burn fork block or greater.
-func (c *ChainConfig) IsBruno(num *big.Int) bool {
-	return isForked(c.BrunoBlock, num)
-}
-
-// IsOnBruno returns whether num is equal to the Burn fork block
-func (c *ChainConfig) IsOnBruno(num *big.Int) bool {
-	return configNumEqual(c.BrunoBlock, num)
-}
-
-// IsEuler returns whether num is either equal to the euler fork block or greater.
-func (c *ChainConfig) IsEuler(num *big.Int) bool {
-	return isForked(c.EulerBlock, num)
-}
-
-// IsOnEuler returns whether num is equal to the euler fork block
-func (c *ChainConfig) IsOnEuler(num *big.Int) bool {
-	return configNumEqual(c.EulerBlock, num)
-}
-
-=======
->>>>>>> 0669b440
 // IsMuirGlacier returns whether num is either equal to the Muir Glacier (EIP-2384) fork block or greater.
 func (c *ChainConfig) IsMuirGlacier(num *big.Int) bool {
 	return isForked(c.MuirGlacierBlock, num)
@@ -784,12 +619,6 @@
 	}
 	var lastFork fork
 	for _, cur := range []fork{
-<<<<<<< HEAD
-		{name: "mirrorSyncBlock", block: c.MirrorSyncBlock},
-		{name: "brunoBlock", block: c.BrunoBlock},
-		{name: "eulerBlock", block: c.EulerBlock},
-=======
->>>>>>> 0669b440
 		{name: "berlinBlock", block: c.BerlinBlock},
 		{name: "londonBlock", block: c.LondonBlock},
 		{name: "arrowGlacierBlock", block: c.ArrowGlacierBlock, optional: true},
@@ -872,9 +701,6 @@
 	if isForkIncompatible(c.HashPowerBlock, newcfg.HashPowerBlock, head) {
 		return newCompatError("hashPower fork block", c.HashPowerBlock, newcfg.HashPowerBlock)
 	}
-	if isForkIncompatible(c.EulerBlock, newcfg.EulerBlock, head) {
-		return newCompatError("euler fork block", c.EulerBlock, newcfg.EulerBlock)
-	}
 	return nil
 }
 
@@ -942,13 +768,9 @@
 	ChainID                                                 *big.Int
 	IsHomestead, IsEIP150, IsEIP155, IsEIP158               bool
 	IsByzantium, IsConstantinople, IsPetersburg, IsIstanbul bool
-<<<<<<< HEAD
 	IsBerlin, IsLondon                                      bool
 	IsMerge                                                 bool
-=======
-	IsBerlin, IsCatalyst                                    bool
 	IsHashPower                                             bool
->>>>>>> 0669b440
 }
 
 // Rules ensures c's ChainID is not nil.
@@ -968,12 +790,8 @@
 		IsPetersburg:     c.IsPetersburg(num),
 		IsIstanbul:       c.IsIstanbul(num),
 		IsBerlin:         c.IsBerlin(num),
-<<<<<<< HEAD
 		IsLondon:         c.IsLondon(num),
 		IsMerge:          isMerge,
-=======
-		IsCatalyst:       c.IsCatalyst(num),
 		IsHashPower:      c.IsHashPower(num),
->>>>>>> 0669b440
 	}
 }