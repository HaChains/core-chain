--- conflicted
+++ resolved
@@ -82,14 +82,10 @@
 	closeReq   chan struct{}
 	closed     chan struct{}
 
-<<<<<<< HEAD
 	enrFilter NodeFilterFunc
 
-	nodeAddedHook func(*node) // for testing
-=======
 	nodeAddedHook   func(*bucket, *node)
 	nodeRemovedHook func(*bucket, *node)
->>>>>>> bed84606
 }
 
 // transport is implemented by the UDP transports.
@@ -110,12 +106,8 @@
 	index        int
 }
 
-<<<<<<< HEAD
-func newTable(t transport, db *enode.DB, bootnodes []*enode.Node, log log.Logger, filter NodeFilterFunc) (*Table, error) {
-=======
-func newTable(t transport, db *enode.DB, cfg Config) (*Table, error) {
+func newTable(t transport, db *enode.DB, cfg Config, filter NodeFilterFunc) (*Table, error) {
 	cfg = cfg.withDefaults()
->>>>>>> bed84606
 	tab := &Table{
 		net:        t,
 		db:         db,
@@ -127,11 +119,7 @@
 		closed:     make(chan struct{}),
 		rand:       mrand.New(mrand.NewSource(0)),
 		ips:        netutil.DistinctNetSet{Subnet: tableSubnet, Limit: tableIPLimit},
-<<<<<<< HEAD
-		log:        log,
 		enrFilter:  filter,
-=======
->>>>>>> bed84606
 	}
 	if err := tab.setFallbackNodes(cfg.Bootnodes); err != nil {
 		return nil, err
@@ -148,8 +136,8 @@
 	return tab, nil
 }
 
-func newMeteredTable(t transport, db *enode.DB, cfg Config) (*Table, error) {
-	tab, err := newTable(t, db, cfg)
+func newMeteredTable(t transport, db *enode.DB, cfg Config, filter NodeFilterFunc) (*Table, error) {
+	tab, err := newTable(t, db, cfg, filter)
 	if err != nil {
 		return nil, err
 	}
