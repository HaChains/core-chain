# Support setting various labels on the final image
ARG COMMIT=""
ARG VERSION=""
ARG BUILDNUM=""

# Build Geth in a stock Go builder container
FROM golang:1.20-alpine as builder

RUN apk add --no-cache gcc musl-dev linux-headers git
# Get dependencies - will also be cached if we won't change go.mod/go.sum
COPY go.mod /go-ethereum/
COPY go.sum /go-ethereum/
RUN cd /go-ethereum && go mod download

# Get dependencies - will also be cached if we won't change go.mod/go.sum
COPY go.mod /go-ethereum/
COPY go.sum /go-ethereum/
RUN cd /go-ethereum && go mod download

ADD . /go-ethereum
<<<<<<< HEAD
# For blst
ENV CGO_CFLAGS="-O -D__BLST_PORTABLE__" 
ENV CGO_CFLAGS_ALLOW="-O -D__BLST_PORTABLE__"
RUN cd /go-ethereum && go run build/ci.go install
=======
RUN cd /go-ethereum && go run build/ci.go install -static
>>>>>>> bed84606

# Pull all binaries into a second stage deploy alpine container
FROM alpine:latest

RUN apk add --no-cache ca-certificates
COPY --from=builder /go-ethereum/build/bin/* /usr/local/bin/

EXPOSE 8545 8546 30303 30303/udp

# Add some metadata labels to help programatic image consumption
ARG COMMIT=""
ARG VERSION=""
ARG BUILDNUM=""

LABEL commit="$COMMIT" version="$VERSION" buildnum="$BUILDNUM"<|MERGE_RESOLUTION|>--- conflicted
+++ resolved
@@ -12,20 +12,11 @@
 COPY go.sum /go-ethereum/
 RUN cd /go-ethereum && go mod download
 
-# Get dependencies - will also be cached if we won't change go.mod/go.sum
-COPY go.mod /go-ethereum/
-COPY go.sum /go-ethereum/
-RUN cd /go-ethereum && go mod download
-
 ADD . /go-ethereum
-<<<<<<< HEAD
 # For blst
 ENV CGO_CFLAGS="-O -D__BLST_PORTABLE__" 
 ENV CGO_CFLAGS_ALLOW="-O -D__BLST_PORTABLE__"
-RUN cd /go-ethereum && go run build/ci.go install
-=======
 RUN cd /go-ethereum && go run build/ci.go install -static
->>>>>>> bed84606
 
 # Pull all binaries into a second stage deploy alpine container
 FROM alpine:latest
