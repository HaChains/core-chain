// Copyright 2016 The go-ethereum Authors
// This file is part of the go-ethereum library.
//
// The go-ethereum library is free software: you can redistribute it and/or modify
// it under the terms of the GNU Lesser General Public License as published by
// the Free Software Foundation, either version 3 of the License, or
// (at your option) any later version.
//
// The go-ethereum library is distributed in the hope that it will be useful,
// but WITHOUT ANY WARRANTY; without even the implied warranty of
// MERCHANTABILITY or FITNESS FOR A PARTICULAR PURPOSE. See the
// GNU Lesser General Public License for more details.
//
// You should have received a copy of the GNU Lesser General Public License
// along with the go-ethereum library. If not, see <http://www.gnu.org/licenses/>.

package params

import (
	"encoding/binary"
	"fmt"
	"math/big"

	"golang.org/x/crypto/sha3"

	"github.com/ethereum/go-ethereum/common"
)

// Genesis hashes to enforce below configs on.
var (
	MainnetGenesisHash = common.HexToHash("0xd4e56740f876aef8c010b86a40d5f56745a118d0906a34e69aec8c0db1cb8fa3")

	CoreGenesisHash    = common.HexToHash("0xf7fc87f11e61508a5828cd1508060ed1714c8d32a92744ae10acb43c953357ad")
	BuffaloGenesisHash = common.HexToHash("0xd90508c51efd64e75363cdf51114d9f2a90a79e6cd0f78f3c3038b47695c034a")
)

// TrustedCheckpoints associates each known checkpoint with the genesis hash of
// the chain it belongs to.
var TrustedCheckpoints = map[common.Hash]*TrustedCheckpoint{
	MainnetGenesisHash: MainnetTrustedCheckpoint,
}

// CheckpointOracles associates each known checkpoint oracles with the genesis hash of
// the chain it belongs to.
var CheckpointOracles = map[common.Hash]*CheckpointOracleConfig{
	MainnetGenesisHash: MainnetCheckpointOracle,
}

var (
	// MainnetChainConfig is the chain parameters to run a node on the main network.
	MainnetChainConfig = &ChainConfig{
		ChainID:             big.NewInt(1),
		HomesteadBlock:      big.NewInt(1_150_000),
		DAOForkBlock:        big.NewInt(1_920_000),
		DAOForkSupport:      true,
		EIP150Block:         big.NewInt(2_463_000),
		EIP150Hash:          common.HexToHash("0x2086799aeebeae135c246c65021c82b4e15a2c451340993aacfd2751886514f0"),
		EIP155Block:         big.NewInt(2_675_000),
		EIP158Block:         big.NewInt(2_675_000),
		ByzantiumBlock:      big.NewInt(4_370_000),
		ConstantinopleBlock: big.NewInt(7_280_000),
		PetersburgBlock:     big.NewInt(7_280_000),
		IstanbulBlock:       big.NewInt(9_069_000),
		MuirGlacierBlock:    big.NewInt(9_200_000),
		BerlinBlock:         big.NewInt(12_244_000),
		LondonBlock:         big.NewInt(12_965_000),
		ArrowGlacierBlock:   big.NewInt(13_773_000),
		Ethash:              new(EthashConfig),
	}

	// just for prysm compile pass
	// RopstenChainConfig contains the chain parameters to run a node on the Ropsten test network.
	RopstenChainConfig = &ChainConfig{
		ChainID:                 big.NewInt(3),
		HomesteadBlock:          big.NewInt(0),
		DAOForkBlock:            nil,
		DAOForkSupport:          true,
		EIP150Block:             big.NewInt(0),
		EIP150Hash:              common.HexToHash("0x41941023680923e0fe4d74a34bdac8141f2540e3ae90623718e47d66d1ca4a2d"),
		EIP155Block:             big.NewInt(10),
		EIP158Block:             big.NewInt(10),
		ByzantiumBlock:          big.NewInt(1_700_000),
		ConstantinopleBlock:     big.NewInt(4_230_000),
		PetersburgBlock:         big.NewInt(4_939_394),
		IstanbulBlock:           big.NewInt(6_485_846),
		MuirGlacierBlock:        big.NewInt(7_117_117),
		BerlinBlock:             big.NewInt(9_812_189),
		LondonBlock:             big.NewInt(10_499_401),
		TerminalTotalDifficulty: new(big.Int).SetUint64(50_000_000_000_000_000),
		Ethash:                  new(EthashConfig),
	}

	// MainnetTrustedCheckpoint contains the light client trusted checkpoint for the main network.
	MainnetTrustedCheckpoint = &TrustedCheckpoint{
		SectionIndex: 413,
		SectionHead:  common.HexToHash("0x8aa8e64ceadcdc5f23bc41d2acb7295a261a5cf680bb00a34f0e01af08200083"),
		CHTRoot:      common.HexToHash("0x008af584d385a2610706c5a439d39f15ddd4b691c5d42603f65ae576f703f477"),
		BloomRoot:    common.HexToHash("0x5a081af71a588f4d90bced242545b08904ad4fb92f7effff2ceb6e50e6dec157"),
	}

	// MainnetCheckpointOracle contains a set of configs for the main network oracle.
	MainnetCheckpointOracle = &CheckpointOracleConfig{
		Address: common.HexToAddress("0x9a9070028361F7AAbeB3f2F2Dc07F82C4a98A02a"),
		Signers: []common.Address{
			common.HexToAddress("0x1b2C260efc720BE89101890E4Db589b44E950527"), // Peter
			common.HexToAddress("0x78d1aD571A1A09D60D9BBf25894b44e4C8859595"), // Martin
			common.HexToAddress("0x286834935f4A8Cfb4FF4C77D5770C2775aE2b0E7"), // Zsolt
			common.HexToAddress("0xb86e2B0Ab5A4B1373e40c51A7C712c70Ba2f9f8E"), // Gary
			common.HexToAddress("0x0DF8fa387C602AE62559cC4aFa4972A7045d6707"), // Guillaume
		},
		Threshold: 2,
	}

	// SepoliaChainConfig contains the chain parameters to run a node on the Sepolia test network.
	SepoliaChainConfig = &ChainConfig{
		ChainID:             big.NewInt(11155111),
		HomesteadBlock:      big.NewInt(0),
		DAOForkBlock:        nil,
		DAOForkSupport:      true,
		EIP150Block:         big.NewInt(0),
		EIP155Block:         big.NewInt(0),
		EIP158Block:         big.NewInt(0),
		ByzantiumBlock:      big.NewInt(0),
		ConstantinopleBlock: big.NewInt(0),
		PetersburgBlock:     big.NewInt(0),
		IstanbulBlock:       big.NewInt(0),
		MuirGlacierBlock:    big.NewInt(0),
		BerlinBlock:         big.NewInt(0),
		LondonBlock:         big.NewInt(0),
		Ethash:              new(EthashConfig),
	}

	// SepoliaTrustedCheckpoint contains the light client trusted checkpoint for the Sepolia test network.
	SepoliaTrustedCheckpoint = &TrustedCheckpoint{
		SectionIndex: 1,
		SectionHead:  common.HexToHash("0x5dde65e28745b10ff9e9b86499c3a3edc03587b27a06564a4342baf3a37de869"),
		CHTRoot:      common.HexToHash("0x042a0d914f7baa4f28f14d12291e5f346e88c5b9d95127bf5422a8afeacd27e8"),
		BloomRoot:    common.HexToHash("0x56e81f171bcc55a6ff8345e692c0f86e5b48e01b996cadc001622fb5e363b421"),
	}

	// RinkebyChainConfig contains the chain parameters to run a node on the Rinkeby test network.
	RinkebyChainConfig = &ChainConfig{
		ChainID:             big.NewInt(4),
		HomesteadBlock:      big.NewInt(1),
		DAOForkBlock:        nil,
		DAOForkSupport:      true,
		EIP150Block:         big.NewInt(2),
		EIP150Hash:          common.HexToHash("0x9b095b36c15eaf13044373aef8ee0bd3a382a5abb92e402afa44b8249c3a90e9"),
		EIP155Block:         big.NewInt(3),
		EIP158Block:         big.NewInt(3),
		ByzantiumBlock:      big.NewInt(1_035_301),
		ConstantinopleBlock: big.NewInt(3_660_663),
		PetersburgBlock:     big.NewInt(4_321_234),
		IstanbulBlock:       big.NewInt(5_435_345),
		MuirGlacierBlock:    nil,
		BerlinBlock:         big.NewInt(8_290_928),
		LondonBlock:         big.NewInt(8_897_988),
		ArrowGlacierBlock:   nil,
		Clique: &CliqueConfig{
			Period: 15,
			Epoch:  30000,
		},
	}

	// RinkebyTrustedCheckpoint contains the light client trusted checkpoint for the Rinkeby test network.
	RinkebyTrustedCheckpoint = &TrustedCheckpoint{
		SectionIndex: 292,
		SectionHead:  common.HexToHash("0x4185c2f1bb85ecaa04409d1008ff0761092ea2e94e8a71d64b1a5abc37b81414"),
		CHTRoot:      common.HexToHash("0x03b0191e6140effe0b88bb7c97bfb794a275d3543cb3190662fb72d9beea423c"),
		BloomRoot:    common.HexToHash("0x3d5f6edccc87536dcbc0dd3aae97a318205c617dd3957b4261470c71481629e2"),
	}

	// RinkebyCheckpointOracle contains a set of configs for the Rinkeby test network oracle.
	RinkebyCheckpointOracle = &CheckpointOracleConfig{
		Address: common.HexToAddress("0xebe8eFA441B9302A0d7eaECc277c09d20D684540"),
		Signers: []common.Address{
			common.HexToAddress("0xd9c9cd5f6779558b6e0ed4e6acf6b1947e7fa1f3"), // Peter
			common.HexToAddress("0x78d1aD571A1A09D60D9BBf25894b44e4C8859595"), // Martin
			common.HexToAddress("0x286834935f4A8Cfb4FF4C77D5770C2775aE2b0E7"), // Zsolt
			common.HexToAddress("0xb86e2B0Ab5A4B1373e40c51A7C712c70Ba2f9f8E"), // Gary
		},
		Threshold: 2,
	}

	// GoerliChainConfig contains the chain parameters to run a node on the Görli test network.
	GoerliChainConfig = &ChainConfig{
		ChainID:             big.NewInt(5),
		HomesteadBlock:      big.NewInt(0),
		DAOForkBlock:        nil,
		DAOForkSupport:      true,
		EIP150Block:         big.NewInt(0),
		EIP155Block:         big.NewInt(0),
		EIP158Block:         big.NewInt(0),
		ByzantiumBlock:      big.NewInt(0),
		ConstantinopleBlock: big.NewInt(0),
		PetersburgBlock:     big.NewInt(0),
		IstanbulBlock:       big.NewInt(1_561_651),
		MuirGlacierBlock:    nil,
		BerlinBlock:         big.NewInt(4_460_644),
		LondonBlock:         big.NewInt(5_062_605),
		ArrowGlacierBlock:   nil,
		Clique: &CliqueConfig{
			Period: 15,
			Epoch:  30000,
		},
	}

	// GoerliTrustedCheckpoint contains the light client trusted checkpoint for the Görli test network.
	GoerliTrustedCheckpoint = &TrustedCheckpoint{
		SectionIndex: 176,
		SectionHead:  common.HexToHash("0x2de018858528434f93adb40b1f03f2304a86d31b4ef2b1f930da0134f5c32427"),
		CHTRoot:      common.HexToHash("0x8c17e497d38088321c147abe4acbdfb3c0cab7d7a2b97e07404540f04d12747e"),
		BloomRoot:    common.HexToHash("0x02a41b6606bd3f741bd6ae88792d75b1ad8cf0ea5e28fbaa03bc8b95cbd20034"),
	}

	// GoerliCheckpointOracle contains a set of configs for the Goerli test network oracle.
	GoerliCheckpointOracle = &CheckpointOracleConfig{
		Address: common.HexToAddress("0x18CA0E045F0D772a851BC7e48357Bcaab0a0795D"),
		Signers: []common.Address{
			common.HexToAddress("0x4769bcaD07e3b938B7f43EB7D278Bc7Cb9efFb38"), // Peter
			common.HexToAddress("0x78d1aD571A1A09D60D9BBf25894b44e4C8859595"), // Martin
			common.HexToAddress("0x286834935f4A8Cfb4FF4C77D5770C2775aE2b0E7"), // Zsolt
			common.HexToAddress("0xb86e2B0Ab5A4B1373e40c51A7C712c70Ba2f9f8E"), // Gary
			common.HexToAddress("0x0DF8fa387C602AE62559cC4aFa4972A7045d6707"), // Guillaume
		},
		Threshold: 2,
	}
	CoreChainConfig = &ChainConfig{
		ChainID:             big.NewInt(1116),
		HomesteadBlock:      big.NewInt(0),
		EIP150Block:         big.NewInt(0),
		EIP155Block:         big.NewInt(0),
		EIP158Block:         big.NewInt(0),
		ByzantiumBlock:      big.NewInt(0),
		ConstantinopleBlock: big.NewInt(0),
		PetersburgBlock:     big.NewInt(0),
		IstanbulBlock:       big.NewInt(0),
		MuirGlacierBlock:    big.NewInt(0),
		HashPowerBlock:      big.NewInt(0),
		ZeusBlock:           big.NewInt(8_020_000),
		Satoshi: &SatoshiConfig{
			Period: 3,
			Epoch:  200,
			Round:  86400,
		},
	}

	BuffaloChainConfig = &ChainConfig{
		ChainID:             big.NewInt(1115),
		HomesteadBlock:      big.NewInt(0),
		EIP150Block:         big.NewInt(0),
		EIP155Block:         big.NewInt(0),
		EIP158Block:         big.NewInt(0),
		ByzantiumBlock:      big.NewInt(0),
		ConstantinopleBlock: big.NewInt(0),
		PetersburgBlock:     big.NewInt(0),
		IstanbulBlock:       big.NewInt(0),
		MuirGlacierBlock:    big.NewInt(0),
		HashPowerBlock:      big.NewInt(4_545_256),
		ZeusBlock:           big.NewInt(12_666_000),
		Satoshi: &SatoshiConfig{
			Period: 3,
			Epoch:  200,
			Round:  86400,
		},
	}

	SatoshiTestChainConfig = &ChainConfig{
		ChainID:             big.NewInt(2),
		HomesteadBlock:      big.NewInt(0),
		EIP150Block:         big.NewInt(0),
		EIP155Block:         big.NewInt(0),
		EIP158Block:         big.NewInt(0),
		ByzantiumBlock:      big.NewInt(0),
		ConstantinopleBlock: big.NewInt(0),
		PetersburgBlock:     big.NewInt(0),
		IstanbulBlock:       big.NewInt(0),
		MuirGlacierBlock:    big.NewInt(0),

		// TODO modify blockNumber, make sure the blockNumber is not an integer multiple of 200 (epoch number)
		// TODO Caution !!! it should be very careful !!!
		LubanBlock: big.NewInt(0),
		PlatoBlock: big.NewInt(0),
		// TODO modify blockNumber, make sure HertzBlock=BerlinBlock=LondonBlock to enable Berlin and London EIPs
		BerlinBlock: big.NewInt(0),
		LondonBlock: big.NewInt(0),
		HertzBlock:  big.NewInt(0),

		Satoshi: &SatoshiConfig{
			Period: 3,
			Epoch:  200,
			Round:  86400,
		},
	}

	// AllEthashProtocolChanges contains every protocol change (EIPs) introduced
	// and accepted by the Ethereum core developers into the Ethash consensus.
	//
	// This configuration is intentionally not using keyed fields to force anyone
	// adding flags to the config to also have to set these fields.

	AllEthashProtocolChanges = &ChainConfig{big.NewInt(1337), big.NewInt(0), nil, false, big.NewInt(0), common.Hash{}, big.NewInt(0), big.NewInt(0), big.NewInt(0), big.NewInt(0), big.NewInt(0), big.NewInt(0), big.NewInt(0), big.NewInt(0), big.NewInt(0), big.NewInt(0), big.NewInt(0), big.NewInt(0), big.NewInt(0), big.NewInt(0), big.NewInt(0), big.NewInt(0), big.NewInt(0), big.NewInt(0), big.NewInt(0), new(EthashConfig), nil, nil}

	// AllCliqueProtocolChanges contains every protocol change (EIPs) introduced
	// and accepted by the Ethereum core developers into the Clique consensus.
	//
	// This configuration is intentionally not using keyed fields to force anyone
	// adding flags to the config to also have to set these fields.
	AllCliqueProtocolChanges = &ChainConfig{big.NewInt(1337), big.NewInt(0), nil, false, big.NewInt(0), common.Hash{}, big.NewInt(0), big.NewInt(0), big.NewInt(0), big.NewInt(0), big.NewInt(0), big.NewInt(0), big.NewInt(0), big.NewInt(0), nil, nil, big.NewInt(0), nil, nil, nil, nil, nil, nil, big.NewInt(0), big.NewInt(0), nil, &CliqueConfig{Period: 0, Epoch: 30000}, nil}

	TestChainConfig = &ChainConfig{big.NewInt(1), big.NewInt(0), nil, false, big.NewInt(0), common.Hash{}, big.NewInt(0), big.NewInt(0), big.NewInt(0), big.NewInt(0), big.NewInt(0), big.NewInt(0), big.NewInt(0), big.NewInt(0), big.NewInt(0), big.NewInt(0), big.NewInt(0), big.NewInt(0), nil, nil, nil, nil, nil, big.NewInt(0), big.NewInt(0), new(EthashConfig), nil, nil}
	TestRules       = TestChainConfig.Rules(new(big.Int), false)
)

// TrustedCheckpoint represents a set of post-processed trie roots (CHT and
// BloomTrie) associated with the appropriate section index and head hash. It is
// used to start light syncing from this checkpoint and avoid downloading the
// entire header chain while still being able to securely access old headers/logs.
type TrustedCheckpoint struct {
	SectionIndex uint64      `json:"sectionIndex"`
	SectionHead  common.Hash `json:"sectionHead"`
	CHTRoot      common.Hash `json:"chtRoot"`
	BloomRoot    common.Hash `json:"bloomRoot"`
}

// HashEqual returns an indicator comparing the itself hash with given one.
func (c *TrustedCheckpoint) HashEqual(hash common.Hash) bool {
	if c.Empty() {
		return hash == common.Hash{}
	}
	return c.Hash() == hash
}

// Hash returns the hash of checkpoint's four key fields(index, sectionHead, chtRoot and bloomTrieRoot).
func (c *TrustedCheckpoint) Hash() common.Hash {
	var sectionIndex [8]byte
	binary.BigEndian.PutUint64(sectionIndex[:], c.SectionIndex)

	w := sha3.NewLegacyKeccak256()
	w.Write(sectionIndex[:])
	w.Write(c.SectionHead[:])
	w.Write(c.CHTRoot[:])
	w.Write(c.BloomRoot[:])

	var h common.Hash
	w.Sum(h[:0])
	return h
}

// Empty returns an indicator whether the checkpoint is regarded as empty.
func (c *TrustedCheckpoint) Empty() bool {
	return c.SectionHead == (common.Hash{}) || c.CHTRoot == (common.Hash{}) || c.BloomRoot == (common.Hash{})
}

// CheckpointOracleConfig represents a set of checkpoint contract(which acts as an oracle)
// config which used for light client checkpoint syncing.
type CheckpointOracleConfig struct {
	Address   common.Address   `json:"address"`
	Signers   []common.Address `json:"signers"`
	Threshold uint64           `json:"threshold"`
}

// ChainConfig is the core config which determines the blockchain settings.
//
// ChainConfig is stored in the database on a per block basis. This means
// that any network, identified by its genesis block, can have its own
// set of configuration options.
type ChainConfig struct {
	ChainID *big.Int `json:"chainId"` // chainId identifies the current chain and is used for replay protection

	HomesteadBlock *big.Int `json:"homesteadBlock,omitempty" toml:",omitempty"` // Homestead switch block (nil = no fork, 0 = already homestead)

	DAOForkBlock   *big.Int `json:"daoForkBlock,omitempty" toml:",omitempty"`   // TheDAO hard-fork switch block (nil = no fork)
	DAOForkSupport bool     `json:"daoForkSupport,omitempty" toml:",omitempty"` // Whether the nodes supports or opposes the DAO hard-fork

	// EIP150 implements the Gas price changes (https://github.com/ethereum/EIPs/issues/150)
	EIP150Block *big.Int    `json:"eip150Block,omitempty"` // EIP150 HF block (nil = no fork)
	EIP150Hash  common.Hash `json:"eip150Hash,omitempty"`  // EIP150 HF hash (needed for header only clients as only gas pricing changed)

	EIP155Block *big.Int `json:"eip155Block,omitempty"` // EIP155 HF block
	EIP158Block *big.Int `json:"eip158Block,omitempty"` // EIP158 HF block

	ByzantiumBlock      *big.Int `json:"byzantiumBlock,omitempty"`      // Byzantium switch block (nil = no fork, 0 = already on byzantium)
	ConstantinopleBlock *big.Int `json:"constantinopleBlock,omitempty"` // Constantinople switch block (nil = no fork, 0 = already activated)
	PetersburgBlock     *big.Int `json:"petersburgBlock,omitempty"`     // Petersburg switch block (nil = same as Constantinople)
	IstanbulBlock       *big.Int `json:"istanbulBlock,omitempty"`       // Istanbul switch block (nil = no fork, 0 = already on istanbul)
	MuirGlacierBlock    *big.Int `json:"muirGlacierBlock,omitempty"`    // Eip-2384 (bomb delay) switch block (nil = no fork, 0 = already activated)
	BerlinBlock         *big.Int `json:"berlinBlock,omitempty"`         // Berlin switch block (nil = no fork, 0 = already on berlin)
	YoloV3Block         *big.Int `json:"yoloV3Block,omitempty"`         // YOLO v3: Gas repricings TODO @holiman add EIP references
	CatalystBlock       *big.Int `json:"catalystBlock,omitempty"`       // Catalyst switch block (nil = no fork, 0 = already on catalyst)
	LondonBlock         *big.Int `json:"londonBlock,omitempty"`         // London switch block (nil = no fork, 0 = already on london)
	ArrowGlacierBlock   *big.Int `json:"arrowGlacierBlock,omitempty"`   // Eip-4345 (bomb delay) switch block (nil = no fork, 0 = already activated)
	MergeForkBlock      *big.Int `json:"mergeForkBlock,omitempty"`      // EIP-3675 (TheMerge) switch block (nil = no fork, 0 = already in merge proceedings)

	// TerminalTotalDifficulty is the amount of total difficulty reached by
	// the network that triggers the consensus upgrade.
	TerminalTotalDifficulty *big.Int `json:"terminalTotalDifficulty,omitempty"`

	HashPowerBlock *big.Int `json:"hashPowerBlock,omitempty"`
	ZeusBlock      *big.Int `json:"zeusBlock,omitempty"`
	LubanBlock      *big.Int `json:"lubanBlock,omitempty" toml:",omitempty"`      // lubanBlock switch block (nil = no fork, 0 = already activated)
	PlatoBlock      *big.Int `json:"platoBlock,omitempty" toml:",omitempty"`      // platoBlock switch block (nil = no fork, 0 = already activated)
	HertzBlock      *big.Int `json:"hertzBlock,omitempty" toml:",omitempty"`      // hertzBlock switch block (nil = no fork, 0 = already activated)

	// Various consensus engines
	Ethash  *EthashConfig  `json:"ethash,omitempty" toml:",omitempty"`
	Clique  *CliqueConfig  `json:"clique,omitempty" toml:",omitempty"`
	Satoshi *SatoshiConfig `json:"satoshi,omitempty" toml:",omitempty"`
}

// EthashConfig is the consensus engine configs for proof-of-work based sealing.
type EthashConfig struct{}

// String implements the stringer interface, returning the consensus engine details.
func (c *EthashConfig) String() string {
	return "ethash"
}

// CliqueConfig is the consensus engine configs for proof-of-authority based sealing.
type CliqueConfig struct {
	Period uint64 `json:"period"` // Number of seconds between blocks to enforce
	Epoch  uint64 `json:"epoch"`  // Epoch length to reset votes and checkpoint
}

// String implements the stringer interface, returning the consensus engine details.
func (c *CliqueConfig) String() string {
	return "clique"
}

// SatoshiConfig is the consensus engine configs for proof-of-staked-authority based sealing.
type SatoshiConfig struct {
	Period uint64 `json:"period"` // Number of seconds between blocks to enforce
	Epoch  uint64 `json:"epoch"`  // Epoch length to update validatorSet
	Round  uint64 `json:"round"`  // Number of seconds between rounds to enforce
}

// String implements the stringer interface, returning the consensus engine details.
func (b *SatoshiConfig) String() string {
	return "satoshi"
}

// String implements the fmt.Stringer interface.
func (c *ChainConfig) String() string {
	var engine interface{}
	switch {
	case c.Ethash != nil:
		engine = c.Ethash
	case c.Clique != nil:
		engine = c.Clique
	case c.Satoshi != nil:
		engine = c.Satoshi
	default:
		engine = "unknown"
	}
<<<<<<< HEAD
	return fmt.Sprintf("{ChainID: %v Homestead: %v DAO: %v DAOSupport: %v EIP150: %v EIP155: %v EIP158: %v Byzantium: %v Constantinople: %v Petersburg: %v Istanbul: %v, Muir Glacier: %v, Berlin: %v, YOLO v3: %v, London: %v, HashPower: %v, ZeusBlock: %v, Luban: %v, Plato: %v, Hertz: %v, Engine: %v}",
=======
	return fmt.Sprintf("{ChainID: %v Homestead: %v DAO: %v DAOSupport: %v EIP150: %v EIP155: %v EIP158: %v Byzantium: %v Constantinople: %v Petersburg: %v Istanbul: %v, Muir Glacier: %v, Berlin: %v, YOLO v3: %v, London: %v, HashPower: %v, Zeus: %v, Engine: %v}",
>>>>>>> 5a0d6b3d
		c.ChainID,
		c.HomesteadBlock,
		c.DAOForkBlock,
		c.DAOForkSupport,
		c.EIP150Block,
		c.EIP155Block,
		c.EIP158Block,
		c.ByzantiumBlock,
		c.ConstantinopleBlock,
		c.PetersburgBlock,
		c.IstanbulBlock,
		c.MuirGlacierBlock,
		c.BerlinBlock,
		c.YoloV3Block,
		c.LondonBlock,
		c.HashPowerBlock,
		c.ZeusBlock,
		c.LubanBlock,
		c.PlatoBlock,
		c.HertzBlock,
		engine,
	)
}

// IsHomestead returns whether num is either equal to the homestead block or greater.
func (c *ChainConfig) IsHomestead(num *big.Int) bool {
	return isForked(c.HomesteadBlock, num)
}

// IsDAOFork returns whether num is either equal to the DAO fork block or greater.
func (c *ChainConfig) IsDAOFork(num *big.Int) bool {
	return isForked(c.DAOForkBlock, num)
}

// IsEIP150 returns whether num is either equal to the EIP150 fork block or greater.
func (c *ChainConfig) IsEIP150(num *big.Int) bool {
	return isForked(c.EIP150Block, num)
}

// IsEIP155 returns whether num is either equal to the EIP155 fork block or greater.
func (c *ChainConfig) IsEIP155(num *big.Int) bool {
	return isForked(c.EIP155Block, num)
}

// IsEIP158 returns whether num is either equal to the EIP158 fork block or greater.
func (c *ChainConfig) IsEIP158(num *big.Int) bool {
	return isForked(c.EIP158Block, num)
}

// IsByzantium returns whether num is either equal to the Byzantium fork block or greater.
func (c *ChainConfig) IsByzantium(num *big.Int) bool {
	return isForked(c.ByzantiumBlock, num)
}

// IsConstantinople returns whether num is either equal to the Constantinople fork block or greater.
func (c *ChainConfig) IsConstantinople(num *big.Int) bool {
	return isForked(c.ConstantinopleBlock, num)
}

// IsLuban returns whether num is either equal to the first fast finality fork block or greater.
func (c *ChainConfig) IsLuban(num *big.Int) bool {
	return isForked(c.LubanBlock, num)
}

// IsOnLuban returns whether num is equal to the first fast finality fork block.
func (c *ChainConfig) IsOnLuban(num *big.Int) bool {
	return configNumEqual(c.LubanBlock, num)
}

// IsPlato returns whether num is either equal to the second fast finality fork block or greater.
func (c *ChainConfig) IsPlato(num *big.Int) bool {
	return isForked(c.PlatoBlock, num)
}

// IsOnPlato returns whether num is equal to the second fast finality fork block.
func (c *ChainConfig) IsOnPlato(num *big.Int) bool {
	return configNumEqual(c.PlatoBlock, num)
}

// IsHertz returns whether num is either equal to the block of enabling Berlin EIPs or greater.
func (c *ChainConfig) IsHertz(num *big.Int) bool {
	return isForked(c.HertzBlock, num)
}

// IsOnHertz returns whether num is equal to the fork block of enabling Berlin EIPs.
func (c *ChainConfig) IsOnHertz(num *big.Int) bool {
	return configNumEqual(c.HertzBlock, num)
}

// IsMuirGlacier returns whether num is either equal to the Muir Glacier (EIP-2384) fork block or greater.
func (c *ChainConfig) IsMuirGlacier(num *big.Int) bool {
	return isForked(c.MuirGlacierBlock, num)
}

// IsPetersburg returns whether num is either
// - equal to or greater than the PetersburgBlock fork block,
// - OR is nil, and Constantinople is active
func (c *ChainConfig) IsPetersburg(num *big.Int) bool {
	return isForked(c.PetersburgBlock, num) || c.PetersburgBlock == nil && isForked(c.ConstantinopleBlock, num)
}

// IsIstanbul returns whether num is either equal to the Istanbul fork block or greater.
func (c *ChainConfig) IsIstanbul(num *big.Int) bool {
	return isForked(c.IstanbulBlock, num)
}

// IsBerlin returns whether num is either equal to the Berlin fork block or greater.
func (c *ChainConfig) IsBerlin(num *big.Int) bool {
	return isForked(c.BerlinBlock, num)
}

// IsLondon returns whether num is either equal to the London fork block or greater.
func (c *ChainConfig) IsLondon(num *big.Int) bool {
	return isForked(c.LondonBlock, num)
}

// IsArrowGlacier returns whether num is either equal to the Arrow Glacier (EIP-4345) fork block or greater.
func (c *ChainConfig) IsArrowGlacier(num *big.Int) bool {
	return isForked(c.ArrowGlacierBlock, num)
}

// IsTerminalPoWBlock returns whether the given block is the last block of PoW stage.
func (c *ChainConfig) IsTerminalPoWBlock(parentTotalDiff *big.Int, totalDiff *big.Int) bool {
	if c.TerminalTotalDifficulty == nil {
		return false
	}
	return parentTotalDiff.Cmp(c.TerminalTotalDifficulty) < 0 && totalDiff.Cmp(c.TerminalTotalDifficulty) >= 0
}

func (c *ChainConfig) IsHashPower(num *big.Int) bool {
	return isForked(c.HashPowerBlock, num)
}

func (c *ChainConfig) IsOnHashPower(num *big.Int) bool {
	return configNumEqual(c.HashPowerBlock, num)
}

func (c *ChainConfig) IsZeus(num *big.Int) bool {
	return isForked(c.ZeusBlock, num)
}

func (c *ChainConfig) IsOnZeus(num *big.Int) bool {
	return configNumEqual(c.ZeusBlock, num)
}

// CheckCompatible checks whether scheduled fork transitions have been imported
// with a mismatching chain configuration.
func (c *ChainConfig) CheckCompatible(newcfg *ChainConfig, height uint64) *ConfigCompatError {
	bhead := new(big.Int).SetUint64(height)

	// Iterate checkCompatible to find the lowest conflict.
	var lasterr *ConfigCompatError
	for {
		err := c.checkCompatible(newcfg, bhead)
		if err == nil || (lasterr != nil && err.RewindTo == lasterr.RewindTo) {
			break
		}
		lasterr = err
		bhead.SetUint64(err.RewindTo)
	}
	return lasterr
}

// CheckConfigForkOrder checks that we don't "skip" any forks, geth isn't pluggable enough
// to guarantee that forks can be implemented in a different order than on official networks
func (c *ChainConfig) CheckConfigForkOrder() error {
	type fork struct {
		name     string
		block    *big.Int
		optional bool // if true, the fork may be nil and next fork is still allowed
	}
	var lastFork fork
	for _, cur := range []fork{
		{name: "lubanBlock", block: c.LubanBlock},
		{name: "platoBlock", block: c.PlatoBlock},
		{name: "hertzBlock", block: c.HertzBlock},
	} {
		if lastFork.name != "" {
			// Next one must be higher number
			if lastFork.block == nil && cur.block != nil {
				return fmt.Errorf("unsupported fork ordering: %v not enabled, but %v enabled at %v",
					lastFork.name, cur.name, cur.block)
			}
			if lastFork.block != nil && cur.block != nil {
				if lastFork.block.Cmp(cur.block) > 0 {
					return fmt.Errorf("unsupported fork ordering: %v enabled at %v, but %v enabled at %v",
						lastFork.name, lastFork.block, cur.name, cur.block)
				}
			}
		}
		// If it was optional and not set, then ignore it
		if !cur.optional || cur.block != nil {
			lastFork = cur
		}
	}
	return nil
}

func (c *ChainConfig) checkCompatible(newcfg *ChainConfig, head *big.Int) *ConfigCompatError {
	if isForkIncompatible(c.HomesteadBlock, newcfg.HomesteadBlock, head) {
		return newCompatError("Homestead fork block", c.HomesteadBlock, newcfg.HomesteadBlock)
	}
	if isForkIncompatible(c.DAOForkBlock, newcfg.DAOForkBlock, head) {
		return newCompatError("DAO fork block", c.DAOForkBlock, newcfg.DAOForkBlock)
	}
	if c.IsDAOFork(head) && c.DAOForkSupport != newcfg.DAOForkSupport {
		return newCompatError("DAO fork support flag", c.DAOForkBlock, newcfg.DAOForkBlock)
	}
	if isForkIncompatible(c.EIP150Block, newcfg.EIP150Block, head) {
		return newCompatError("EIP150 fork block", c.EIP150Block, newcfg.EIP150Block)
	}
	if isForkIncompatible(c.EIP155Block, newcfg.EIP155Block, head) {
		return newCompatError("EIP155 fork block", c.EIP155Block, newcfg.EIP155Block)
	}
	if isForkIncompatible(c.EIP158Block, newcfg.EIP158Block, head) {
		return newCompatError("EIP158 fork block", c.EIP158Block, newcfg.EIP158Block)
	}
	if c.IsEIP158(head) && !configNumEqual(c.ChainID, newcfg.ChainID) {
		return newCompatError("EIP158 chain ID", c.EIP158Block, newcfg.EIP158Block)
	}
	if isForkIncompatible(c.ByzantiumBlock, newcfg.ByzantiumBlock, head) {
		return newCompatError("Byzantium fork block", c.ByzantiumBlock, newcfg.ByzantiumBlock)
	}
	if isForkIncompatible(c.ConstantinopleBlock, newcfg.ConstantinopleBlock, head) {
		return newCompatError("Constantinople fork block", c.ConstantinopleBlock, newcfg.ConstantinopleBlock)
	}
	if isForkIncompatible(c.PetersburgBlock, newcfg.PetersburgBlock, head) {
		// the only case where we allow Petersburg to be set in the past is if it is equal to Constantinople
		// mainly to satisfy fork ordering requirements which state that Petersburg fork be set if Constantinople fork is set
		if isForkIncompatible(c.ConstantinopleBlock, newcfg.PetersburgBlock, head) {
			return newCompatError("Petersburg fork block", c.PetersburgBlock, newcfg.PetersburgBlock)
		}
	}
	if isForkIncompatible(c.IstanbulBlock, newcfg.IstanbulBlock, head) {
		return newCompatError("Istanbul fork block", c.IstanbulBlock, newcfg.IstanbulBlock)
	}
	if isForkIncompatible(c.MuirGlacierBlock, newcfg.MuirGlacierBlock, head) {
		return newCompatError("Muir Glacier fork block", c.MuirGlacierBlock, newcfg.MuirGlacierBlock)
	}
	if isForkIncompatible(c.BerlinBlock, newcfg.BerlinBlock, head) {
		return newCompatError("Berlin fork block", c.BerlinBlock, newcfg.BerlinBlock)
	}
	if isForkIncompatible(c.LondonBlock, newcfg.LondonBlock, head) {
		return newCompatError("London fork block", c.LondonBlock, newcfg.LondonBlock)
	}
	if isForkIncompatible(c.ArrowGlacierBlock, newcfg.ArrowGlacierBlock, head) {
		return newCompatError("Arrow Glacier fork block", c.ArrowGlacierBlock, newcfg.ArrowGlacierBlock)
	}
	if isForkIncompatible(c.MergeForkBlock, newcfg.MergeForkBlock, head) {
		return newCompatError("Merge Start fork block", c.MergeForkBlock, newcfg.MergeForkBlock)
	}
	if isForkIncompatible(c.HashPowerBlock, newcfg.HashPowerBlock, head) {
		return newCompatError("hashPower fork block", c.HashPowerBlock, newcfg.HashPowerBlock)
	}
	if isForkIncompatible(c.ZeusBlock, newcfg.ZeusBlock, head) {
		return newCompatError("zeus fork block", c.ZeusBlock, newcfg.ZeusBlock)
	}
	if isForkIncompatible(c.LubanBlock, newcfg.LubanBlock, head) {
		return newCompatError("luban fork block", c.LubanBlock, newcfg.LubanBlock)
	}
	if isForkIncompatible(c.PlatoBlock, newcfg.PlatoBlock, head) {
		return newCompatError("plato fork block", c.PlatoBlock, newcfg.PlatoBlock)
	}
	if isForkIncompatible(c.HertzBlock, newcfg.HertzBlock, head) {
		return newCompatError("hertz fork block", c.HertzBlock, newcfg.HertzBlock)
	}
	return nil
}

// isForkIncompatible returns true if a fork scheduled at s1 cannot be rescheduled to
// block s2 because head is already past the fork.
func isForkIncompatible(s1, s2, head *big.Int) bool {
	return (isForked(s1, head) || isForked(s2, head)) && !configNumEqual(s1, s2)
}

// isForked returns whether a fork scheduled at block s is active at the given head block.
func isForked(s, head *big.Int) bool {
	if s == nil || head == nil {
		return false
	}
	return s.Cmp(head) <= 0
}

func configNumEqual(x, y *big.Int) bool {
	if x == nil {
		return y == nil
	}
	if y == nil {
		return x == nil
	}
	return x.Cmp(y) == 0
}

// ConfigCompatError is raised if the locally-stored blockchain is initialised with a
// ChainConfig that would alter the past.
type ConfigCompatError struct {
	What string
	// block numbers of the stored and new configurations
	StoredConfig, NewConfig *big.Int
	// the block number to which the local chain must be rewound to correct the error
	RewindTo uint64
}

func newCompatError(what string, storedblock, newblock *big.Int) *ConfigCompatError {
	var rew *big.Int
	switch {
	case storedblock == nil:
		rew = newblock
	case newblock == nil || storedblock.Cmp(newblock) < 0:
		rew = storedblock
	default:
		rew = newblock
	}
	err := &ConfigCompatError{what, storedblock, newblock, 0}
	if rew != nil && rew.Sign() > 0 {
		err.RewindTo = rew.Uint64() - 1
	}
	return err
}

func (err *ConfigCompatError) Error() string {
	return fmt.Sprintf("mismatching %s in database (have %d, want %d, rewindto %d)", err.What, err.StoredConfig, err.NewConfig, err.RewindTo)
}

// Rules wraps ChainConfig and is merely syntactic sugar or can be used for functions
// that do not have or require information about the block.
//
// Rules is a one time interface meaning that it shouldn't be used in between transition
// phases.
type Rules struct {
	ChainID                                                 *big.Int
	IsHomestead, IsEIP150, IsEIP155, IsEIP158               bool
	IsByzantium, IsConstantinople, IsPetersburg, IsIstanbul bool
	IsBerlin, IsLondon                                      bool
	IsMerge                                                 bool
	IsHashPower                                             bool
	IsLuban                                                 bool
	IsPlato                                                 bool
	IsHertz                                                 bool
}

// Rules ensures c's ChainID is not nil.
func (c *ChainConfig) Rules(num *big.Int, isMerge bool) Rules {
	chainID := c.ChainID
	if chainID == nil {
		chainID = new(big.Int)
	}
	return Rules{
		ChainID:          new(big.Int).Set(chainID),
		IsHomestead:      c.IsHomestead(num),
		IsEIP150:         c.IsEIP150(num),
		IsEIP155:         c.IsEIP155(num),
		IsEIP158:         c.IsEIP158(num),
		IsByzantium:      c.IsByzantium(num),
		IsConstantinople: c.IsConstantinople(num),
		IsPetersburg:     c.IsPetersburg(num),
		IsIstanbul:       c.IsIstanbul(num),
		IsBerlin:         c.IsBerlin(num),
		IsLondon:         c.IsLondon(num),
		IsMerge:          isMerge,
		IsHashPower:      c.IsHashPower(num),
		IsLuban:          c.IsLuban(num),
		IsPlato:          c.IsPlato(num),
		IsHertz:          c.IsHertz(num),
	}
}<|MERGE_RESOLUTION|>--- conflicted
+++ resolved
@@ -452,11 +452,7 @@
 	default:
 		engine = "unknown"
 	}
-<<<<<<< HEAD
-	return fmt.Sprintf("{ChainID: %v Homestead: %v DAO: %v DAOSupport: %v EIP150: %v EIP155: %v EIP158: %v Byzantium: %v Constantinople: %v Petersburg: %v Istanbul: %v, Muir Glacier: %v, Berlin: %v, YOLO v3: %v, London: %v, HashPower: %v, ZeusBlock: %v, Luban: %v, Plato: %v, Hertz: %v, Engine: %v}",
-=======
-	return fmt.Sprintf("{ChainID: %v Homestead: %v DAO: %v DAOSupport: %v EIP150: %v EIP155: %v EIP158: %v Byzantium: %v Constantinople: %v Petersburg: %v Istanbul: %v, Muir Glacier: %v, Berlin: %v, YOLO v3: %v, London: %v, HashPower: %v, Zeus: %v, Engine: %v}",
->>>>>>> 5a0d6b3d
+	return fmt.Sprintf("{ChainID: %v Homestead: %v DAO: %v DAOSupport: %v EIP150: %v EIP155: %v EIP158: %v Byzantium: %v Constantinople: %v Petersburg: %v Istanbul: %v, Muir Glacier: %v, Berlin: %v, YOLO v3: %v, London: %v, HashPower: %v, Zeus: %v, Luban: %v, Plato: %v, Hertz: %v, Engine: %v}",
 		c.ChainID,
 		c.HomesteadBlock,
 		c.DAOForkBlock,
