// Copyright 2016 The go-ethereum Authors
// This file is part of the go-ethereum library.
//
// The go-ethereum library is free software: you can redistribute it and/or modify
// it under the terms of the GNU Lesser General Public License as published by
// the Free Software Foundation, either version 3 of the License, or
// (at your option) any later version.
//
// The go-ethereum library is distributed in the hope that it will be useful,
// but WITHOUT ANY WARRANTY; without even the implied warranty of
// MERCHANTABILITY or FITNESS FOR A PARTICULAR PURPOSE. See the
// GNU Lesser General Public License for more details.
//
// You should have received a copy of the GNU Lesser General Public License
// along with the go-ethereum library. If not, see <http://www.gnu.org/licenses/>.

package params

import (
	"fmt"
)

const (
	VersionMajor = 1  // Major version component of the current release
<<<<<<< HEAD
	VersionMinor = 1  // Minor version component of the current release
	VersionPatch = 12 // Patch version component of the current release
=======
	VersionMinor = 0  // Minor version component of the current release
	VersionPatch = 1  // Patch version component of the current release
>>>>>>> 0669b440
	VersionMeta  = "" // Version metadata to append to the version string
)

// Version holds the textual version string.
var Version = func() string {
	return fmt.Sprintf("%d.%d.%d", VersionMajor, VersionMinor, VersionPatch)
}()

// VersionWithMeta holds the textual version string including the metadata.
var VersionWithMeta = func() string {
	v := Version
	if VersionMeta != "" {
		v += "-" + VersionMeta
	}
	return v
}()

// ArchiveVersion holds the textual version string used for Geth archives.
// e.g. "1.8.11-dea1ce05" for stable releases, or
//      "1.8.13-unstable-21c059b6" for unstable releases
func ArchiveVersion(gitCommit string) string {
	vsn := Version
	if VersionMeta != "stable" {
		vsn += "-" + VersionMeta
	}
	if len(gitCommit) >= 8 {
		vsn += "-" + gitCommit[:8]
	}
	return vsn
}

func VersionWithCommit(gitCommit, gitDate string) string {
	vsn := VersionWithMeta
	if len(gitCommit) >= 8 {
		vsn += "-" + gitCommit[:8]
	}
	if (VersionMeta != "stable") && (gitDate != "") {
		vsn += "-" + gitDate
	}
	return vsn
}<|MERGE_RESOLUTION|>--- conflicted
+++ resolved
@@ -22,13 +22,8 @@
 
 const (
 	VersionMajor = 1  // Major version component of the current release
-<<<<<<< HEAD
-	VersionMinor = 1  // Minor version component of the current release
-	VersionPatch = 12 // Patch version component of the current release
-=======
 	VersionMinor = 0  // Minor version component of the current release
 	VersionPatch = 1  // Patch version component of the current release
->>>>>>> 0669b440
 	VersionMeta  = "" // Version metadata to append to the version string
 )
 
