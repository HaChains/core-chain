--- conflicted
+++ resolved
@@ -127,11 +127,6 @@
 	common.BytesToAddress([]byte{8}):    &bn256PairingIstanbul{},
 	common.BytesToAddress([]byte{9}):    &blake2F{},
 	common.BytesToAddress([]byte{0x0a}): &kzgPointEvaluation{},
-
-	common.BytesToAddress([]byte{100}): &tmHeaderValidate{},
-	common.BytesToAddress([]byte{101}): &iavlMerkleProofValidatePlato{},
-	common.BytesToAddress([]byte{102}): &blsSignatureVerify{},
-	common.BytesToAddress([]byte{103}): &cometBFTLightBlockValidate{},
 }
 
 // PrecompiledContractsBLS contains the set of pre-compiled Ethereum
@@ -149,17 +144,8 @@
 }
 
 var (
-<<<<<<< HEAD
+	PrecompiledAddressesCancun    []common.Address
 	PrecompiledAddressesHashPower []common.Address
-=======
-	PrecompiledAddressesCancun    []common.Address
-	PrecompiledAddressesHertz     []common.Address
-	PrecompiledAddressesPlato     []common.Address
-	PrecompiledAddressesLuban     []common.Address
-	PrecompiledAddressesPlanck    []common.Address
-	PrecompiledAddressesMoran     []common.Address
-	PrecompiledAddressesNano      []common.Address
->>>>>>> 5e74ea65
 	PrecompiledAddressesBerlin    []common.Address
 	PrecompiledAddressesIstanbul  []common.Address
 	PrecompiledAddressesByzantium []common.Address
@@ -190,25 +176,10 @@
 // ActivePrecompiles returns the precompiles enabled with the current configuration.
 func ActivePrecompiles(rules params.Rules) []common.Address {
 	switch {
-<<<<<<< HEAD
+	case rules.IsCancun:
+		return PrecompiledAddressesCancun
 	case rules.IsHashPower:
 		return PrecompiledAddressesHashPower
-=======
-	case rules.IsCancun:
-		return PrecompiledAddressesCancun
-	case rules.IsHertz:
-		return PrecompiledAddressesHertz
-	case rules.IsPlato:
-		return PrecompiledAddressesPlato
-	case rules.IsLuban:
-		return PrecompiledAddressesLuban
-	case rules.IsPlanck:
-		return PrecompiledAddressesPlanck
-	case rules.IsMoran:
-		return PrecompiledAddressesMoran
-	case rules.IsNano:
-		return PrecompiledAddressesNano
->>>>>>> 5e74ea65
 	case rules.IsBerlin:
 		return PrecompiledAddressesBerlin
 	case rules.IsIstanbul:
