// Copyright 2014 The go-ethereum Authors
// This file is part of the go-ethereum library.
//
// The go-ethereum library is free software: you can redistribute it and/or modify
// it under the terms of the GNU Lesser General Public License as published by
// the Free Software Foundation, either version 3 of the License, or
// (at your option) any later version.
//
// The go-ethereum library is distributed in the hope that it will be useful,
// but WITHOUT ANY WARRANTY; without even the implied warranty of
// MERCHANTABILITY or FITNESS FOR A PARTICULAR PURPOSE. See the
// GNU Lesser General Public License for more details.
//
// You should have received a copy of the GNU Lesser General Public License
// along with the go-ethereum library. If not, see <http://www.gnu.org/licenses/>.

package core

import (
	"bytes"
	"encoding/hex"
	"encoding/json"
	"errors"
	"fmt"
	"math/big"
	"strings"

	"github.com/ethereum/go-ethereum/common"
	"github.com/ethereum/go-ethereum/common/hexutil"
	"github.com/ethereum/go-ethereum/common/math"
	"github.com/ethereum/go-ethereum/core/rawdb"
	"github.com/ethereum/go-ethereum/core/state"
	"github.com/ethereum/go-ethereum/core/systemcontracts"
	"github.com/ethereum/go-ethereum/core/types"
	"github.com/ethereum/go-ethereum/crypto"
	"github.com/ethereum/go-ethereum/ethdb"
	"github.com/ethereum/go-ethereum/log"
	"github.com/ethereum/go-ethereum/params"
	"github.com/ethereum/go-ethereum/rlp"
	"github.com/ethereum/go-ethereum/trie"
)

//go:generate go run github.com/fjl/gencodec -type Genesis -field-override genesisSpecMarshaling -out gen_genesis.go
//go:generate go run github.com/fjl/gencodec -type GenesisAccount -field-override genesisAccountMarshaling -out gen_genesis_account.go

var errGenesisNoConfig = errors.New("genesis has no chain configuration")

// Genesis specifies the header fields, state of a genesis block. It also defines hard
// fork switch-over blocks through the chain configuration.
type Genesis struct {
	Config     *params.ChainConfig `json:"config"`
	Nonce      uint64              `json:"nonce"`
	Timestamp  uint64              `json:"timestamp"`
	ExtraData  []byte              `json:"extraData"`
	GasLimit   uint64              `json:"gasLimit"   gencodec:"required"`
	Difficulty *big.Int            `json:"difficulty" gencodec:"required"`
	Mixhash    common.Hash         `json:"mixHash"`
	Coinbase   common.Address      `json:"coinbase"`
	Alloc      GenesisAlloc        `json:"alloc"      gencodec:"required"`

	// These fields are used for consensus tests. Please don't use them
	// in actual genesis blocks.
	Number        uint64      `json:"number"`
	GasUsed       uint64      `json:"gasUsed"`
	ParentHash    common.Hash `json:"parentHash"`
	BaseFee       *big.Int    `json:"baseFeePerGas"` // EIP-1559
	ExcessBlobGas *uint64     `json:"excessBlobGas"` // EIP-4844
	BlobGasUsed   *uint64     `json:"blobGasUsed"`   // EIP-4844
}

func ReadGenesis(db ethdb.Database) (*Genesis, error) {
	var genesis Genesis
	stored := rawdb.ReadCanonicalHash(db, 0)
	if (stored == common.Hash{}) {
		return nil, fmt.Errorf("invalid genesis hash in database: %x", stored)
	}
	blob := rawdb.ReadGenesisStateSpec(db, stored)
	if blob == nil {
		return nil, errors.New("genesis state missing from db")
	}
	if len(blob) != 0 {
		if err := genesis.Alloc.UnmarshalJSON(blob); err != nil {
			return nil, fmt.Errorf("could not unmarshal genesis state json: %s", err)
		}
	}
	genesis.Config = rawdb.ReadChainConfig(db, stored)
	if genesis.Config == nil {
		return nil, errors.New("genesis config missing from db")
	}
	genesisBlock := rawdb.ReadBlock(db, stored, 0)
	if genesisBlock == nil {
		return nil, errors.New("genesis block missing from db")
	}
	genesisHeader := genesisBlock.Header()
	genesis.Nonce = genesisHeader.Nonce.Uint64()
	genesis.Timestamp = genesisHeader.Time
	genesis.ExtraData = genesisHeader.Extra
	genesis.GasLimit = genesisHeader.GasLimit
	genesis.Difficulty = genesisHeader.Difficulty
	genesis.Mixhash = genesisHeader.MixDigest
	genesis.Coinbase = genesisHeader.Coinbase
	genesis.BaseFee = genesisHeader.BaseFee
	genesis.ExcessBlobGas = genesisHeader.ExcessBlobGas
	genesis.BlobGasUsed = genesisHeader.BlobGasUsed

	return &genesis, nil
}

// GenesisAlloc specifies the initial state that is part of the genesis block.
type GenesisAlloc map[common.Address]GenesisAccount

func (ga *GenesisAlloc) UnmarshalJSON(data []byte) error {
	m := make(map[common.UnprefixedAddress]GenesisAccount)
	if err := json.Unmarshal(data, &m); err != nil {
		return err
	}
	*ga = make(GenesisAlloc)
	for addr, a := range m {
		(*ga)[common.Address(addr)] = a
	}
	return nil
}

// deriveHash computes the state root according to the genesis specification.
func (ga *GenesisAlloc) deriveHash() (common.Hash, error) {
	// Create an ephemeral in-memory database for computing hash,
	// all the derived states will be discarded to not pollute disk.
	db := state.NewDatabase(rawdb.NewMemoryDatabase())
	statedb, err := state.New(types.EmptyRootHash, db, nil)
	if err != nil {
		return common.Hash{}, err
	}
	for addr, account := range *ga {
		statedb.AddBalance(addr, account.Balance)
		statedb.SetCode(addr, account.Code)
		statedb.SetNonce(addr, account.Nonce)
		for key, value := range account.Storage {
			statedb.SetState(addr, key, value)
		}
	}
	return statedb.Commit(0, false)
}

// flush is very similar with deriveHash, but the main difference is
// all the generated states will be persisted into the given database.
// Also, the genesis state specification will be flushed as well.
func (ga *GenesisAlloc) flush(db ethdb.Database, triedb *trie.Database, blockhash common.Hash) error {
	statedb, err := state.New(types.EmptyRootHash, state.NewDatabaseWithNodeDB(db, triedb), nil)
	if err != nil {
		return err
	}
	for addr, account := range *ga {
		statedb.AddBalance(addr, account.Balance)
		statedb.SetCode(addr, account.Code)
		statedb.SetNonce(addr, account.Nonce)
		for key, value := range account.Storage {
			statedb.SetState(addr, key, value)
		}
	}
	root, err := statedb.Commit(0, false)
	if err != nil {
		return err
	}
	// Commit newly generated states into disk if it's not empty.
	if root != types.EmptyRootHash {
		if err := triedb.Commit(root, true); err != nil {
			return err
		}
	}
	// Marshal the genesis state specification and persist.
	blob, err := json.Marshal(ga)
	if err != nil {
		return err
	}
	rawdb.WriteGenesisStateSpec(db, blockhash, blob)
	return nil
}

// CommitGenesisState loads the stored genesis state with the given block
// hash and commits it into the provided trie database.
func CommitGenesisState(db ethdb.Database, triedb *trie.Database, blockhash common.Hash) error {
	var alloc GenesisAlloc
	blob := rawdb.ReadGenesisStateSpec(db, blockhash)
	if len(blob) != 0 {
		if err := alloc.UnmarshalJSON(blob); err != nil {
			return err
		}
	} else {
		// Genesis allocation is missing and there are several possibilities:
		// the node is legacy which doesn't persist the genesis allocation or
		// the persisted allocation is just lost.
		// - supported networks(mainnet, testnets), recover with defined allocations
		// - private network, can't recover
		var genesis *Genesis
		switch blockhash {
		case params.MainnetGenesisHash:
			genesis = DefaultGenesisBlock()
		case params.GoerliGenesisHash:
			genesis = DefaultGoerliGenesisBlock()
		case params.SepoliaGenesisHash:
			genesis = DefaultSepoliaGenesisBlock()
		}
		if genesis != nil {
			alloc = genesis.Alloc
		} else {
			return errors.New("not found")
		}
	}
	return alloc.flush(db, triedb, blockhash)
}

// GenesisAccount is an account in the state of the genesis block.
type GenesisAccount struct {
	Code       []byte                      `json:"code,omitempty"`
	Storage    map[common.Hash]common.Hash `json:"storage,omitempty"`
	Balance    *big.Int                    `json:"balance" gencodec:"required"`
	Nonce      uint64                      `json:"nonce,omitempty"`
	PrivateKey []byte                      `json:"secretKey,omitempty"` // for tests
}

// field type overrides for gencodec
type genesisSpecMarshaling struct {
	Nonce         math.HexOrDecimal64
	Timestamp     math.HexOrDecimal64
	ExtraData     hexutil.Bytes
	GasLimit      math.HexOrDecimal64
	GasUsed       math.HexOrDecimal64
	Number        math.HexOrDecimal64
	Difficulty    *math.HexOrDecimal256
	Alloc         map[common.UnprefixedAddress]GenesisAccount
	BaseFee       *math.HexOrDecimal256
	ExcessBlobGas *math.HexOrDecimal64
	BlobGasUsed   *math.HexOrDecimal64
}

type genesisAccountMarshaling struct {
	Code       hexutil.Bytes
	Balance    *math.HexOrDecimal256
	Nonce      math.HexOrDecimal64
	Storage    map[storageJSON]storageJSON
	PrivateKey hexutil.Bytes
}

// storageJSON represents a 256 bit byte array, but allows less than 256 bits when
// unmarshaling from hex.
type storageJSON common.Hash

func (h *storageJSON) UnmarshalText(text []byte) error {
	text = bytes.TrimPrefix(text, []byte("0x"))
	if len(text) > 64 {
		return fmt.Errorf("too many hex characters in storage key/value %q", text)
	}
	offset := len(h) - len(text)/2 // pad on the left
	if _, err := hex.Decode(h[offset:], text); err != nil {
		return fmt.Errorf("invalid hex storage key/value %q", text)
	}
	return nil
}

func (h storageJSON) MarshalText() ([]byte, error) {
	return hexutil.Bytes(h[:]).MarshalText()
}

// GenesisMismatchError is raised when trying to overwrite an existing
// genesis block with an incompatible one.
type GenesisMismatchError struct {
	Stored, New common.Hash
}

func (e *GenesisMismatchError) Error() string {
	return fmt.Sprintf("database contains incompatible genesis (have %x, new %x)", e.Stored, e.New)
}

// ChainOverrides contains the changes to chain config.
type ChainOverrides struct {
	OverrideCancun *uint64
	OverrideVerkle *uint64
}

// SetupGenesisBlock writes or updates the genesis block in db.
// The block that will be used is:
//
//	                     genesis == nil       genesis != nil
//	                  +------------------------------------------
//	db has no genesis |  main-net default  |  genesis
//	db has genesis    |  from DB           |  genesis (if compatible)
//
// The stored chain configuration will be updated if it is compatible (i.e. does not
// specify a fork block below the local head block). In case of a conflict, the
// error is a *params.ConfigCompatError and the new, unwritten config is returned.
//
// The returned chain configuration is never nil.
<<<<<<< HEAD
func SetupGenesisBlock(db ethdb.Database, genesis *Genesis) (*params.ChainConfig, common.Hash, error) {
	return SetupGenesisBlockWithOverride(db, genesis, nil, nil, nil)
}

func SetupGenesisBlockWithOverride(db ethdb.Database, genesis *Genesis, overrideBerlin, overrideArrowGlacier, overrideTerminalTotalDifficulty *big.Int) (*params.ChainConfig, common.Hash, error) {
=======
func SetupGenesisBlock(db ethdb.Database, triedb *trie.Database, genesis *Genesis) (*params.ChainConfig, common.Hash, error) {
	return SetupGenesisBlockWithOverride(db, triedb, genesis, nil)
}

func SetupGenesisBlockWithOverride(db ethdb.Database, triedb *trie.Database, genesis *Genesis, overrides *ChainOverrides) (*params.ChainConfig, common.Hash, error) {
>>>>>>> bed84606
	if genesis != nil && genesis.Config == nil {
		return params.AllEthashProtocolChanges, common.Hash{}, errGenesisNoConfig
	}
	applyOverrides := func(config *params.ChainConfig) {
		if config != nil {
			if overrides != nil && overrides.OverrideCancun != nil {
				config.CancunTime = overrides.OverrideCancun
			}
			if overrides != nil && overrides.OverrideVerkle != nil {
				config.VerkleTime = overrides.OverrideVerkle
			}
		}
	}
	// Just commit the new block if there is no stored genesis block.
	stored := rawdb.ReadCanonicalHash(db, 0)
	systemcontracts.GenesisHash = stored
	if (stored == common.Hash{}) {
		if genesis == nil {
			log.Info("Writing default main-net genesis block")
			genesis = DefaultGenesisBlock()
		} else {
			log.Info("Writing custom genesis block")
		}
		block, err := genesis.Commit(db, triedb)
		if err != nil {
			return genesis.Config, common.Hash{}, err
		}
		applyOverrides(genesis.Config)
		return genesis.Config, block.Hash(), nil
	}
	// We have the genesis block in database(perhaps in ancient database)
	// but the corresponding state is missing.
	header := rawdb.ReadHeader(db, stored, 0)
<<<<<<< HEAD
	if _, err := state.New(header.Root, state.NewDatabaseWithConfigAndCache(db, nil), nil); err != nil {
=======
	if header.Root != types.EmptyRootHash && !rawdb.HasLegacyTrieNode(db, header.Root) {
>>>>>>> bed84606
		if genesis == nil {
			genesis = DefaultGenesisBlock()
		}
		// Ensure the stored genesis matches with the given one.
		hash := genesis.ToBlock().Hash()
		if hash != stored {
			return genesis.Config, hash, &GenesisMismatchError{stored, hash}
		}
		block, err := genesis.Commit(db, triedb)
		if err != nil {
			return genesis.Config, hash, err
		}
		applyOverrides(genesis.Config)
		return genesis.Config, block.Hash(), nil
	}
	// Check whether the genesis block is already written.
	if genesis != nil {
		hash := genesis.ToBlock().Hash()
		if hash != stored {
			return genesis.Config, hash, &GenesisMismatchError{stored, hash}
		}
	}
	// Get the existing chain configuration.
	newcfg := genesis.configOrDefault(stored)
<<<<<<< HEAD
	if overrideBerlin != nil {
		newcfg.BerlinBlock = overrideBerlin
	}
	if overrideArrowGlacier != nil {
		newcfg.ArrowGlacierBlock = overrideArrowGlacier
	}
	if overrideTerminalTotalDifficulty != nil {
		newcfg.TerminalTotalDifficulty = overrideTerminalTotalDifficulty
	}
=======
	applyOverrides(newcfg)
>>>>>>> bed84606
	if err := newcfg.CheckConfigForkOrder(); err != nil {
		return newcfg, common.Hash{}, err
	}
	storedcfg := rawdb.ReadChainConfig(db, stored)
	if storedcfg == nil {
		log.Warn("Found genesis block without chain config")
		rawdb.WriteChainConfig(db, stored, newcfg)
		return newcfg, stored, nil
	}
<<<<<<< HEAD
	// Special case: don't change the existing config of a non-mainnet chain if no new
	// config is supplied. These chains would get AllProtocolChanges (and a compat error)
	// if we just continued here.
	// The full node of two BSC testnets may run without genesis file after been inited.
	if genesis == nil && stored != params.MainnetGenesisHash &&
		stored != params.ChapelGenesisHash && stored != params.RialtoGenesisHash && stored != params.BSCGenesisHash {
		return storedcfg, stored, nil
=======
	storedData, _ := json.Marshal(storedcfg)
	// Special case: if a private network is being used (no genesis and also no
	// mainnet hash in the database), we must not apply the `configOrDefault`
	// chain config as that would be AllProtocolChanges (applying any new fork
	// on top of an existing private network genesis block). In that case, only
	// apply the overrides.
	if genesis == nil && stored != params.MainnetGenesisHash {
		newcfg = storedcfg
		applyOverrides(newcfg)
>>>>>>> bed84606
	}
	// Check config compatibility and write the config. Compatibility errors
	// are returned to the caller unless we're already at block zero.
	head := rawdb.ReadHeadHeader(db)
	if head == nil {
		return newcfg, stored, errors.New("missing head header")
	}
	compatErr := storedcfg.CheckCompatible(newcfg, head.Number.Uint64(), head.Time)
	if compatErr != nil && ((head.Number.Uint64() != 0 && compatErr.RewindToBlock != 0) || (head.Time != 0 && compatErr.RewindToTime != 0)) {
		return newcfg, stored, compatErr
	}
	// Don't overwrite if the old is identical to the new
	if newData, _ := json.Marshal(newcfg); !bytes.Equal(storedData, newData) {
		rawdb.WriteChainConfig(db, stored, newcfg)
	}
	return newcfg, stored, nil
}

<<<<<<< HEAD
// Hard fork block height specified in config.toml has higher priority, but
// if it is not specified in config.toml, use the default height in code.
=======
// LoadChainConfig loads the stored chain config if it is already present in
// database, otherwise, return the config in the provided genesis specification.
func LoadChainConfig(db ethdb.Database, genesis *Genesis) (*params.ChainConfig, error) {
	// Load the stored chain config from the database. It can be nil
	// in case the database is empty. Notably, we only care about the
	// chain config corresponds to the canonical chain.
	stored := rawdb.ReadCanonicalHash(db, 0)
	if stored != (common.Hash{}) {
		storedcfg := rawdb.ReadChainConfig(db, stored)
		if storedcfg != nil {
			return storedcfg, nil
		}
	}
	// Load the config from the provided genesis specification
	if genesis != nil {
		// Reject invalid genesis spec without valid chain config
		if genesis.Config == nil {
			return nil, errGenesisNoConfig
		}
		// If the canonical genesis header is present, but the chain
		// config is missing(initialize the empty leveldb with an
		// external ancient chain segment), ensure the provided genesis
		// is matched.
		if stored != (common.Hash{}) && genesis.ToBlock().Hash() != stored {
			return nil, &GenesisMismatchError{stored, genesis.ToBlock().Hash()}
		}
		return genesis.Config, nil
	}
	// There is no stored chain config and no new config provided,
	// In this case the default chain config(mainnet) will be used
	return params.MainnetChainConfig, nil
}

>>>>>>> bed84606
func (g *Genesis) configOrDefault(ghash common.Hash) *params.ChainConfig {
	var defaultConfig *params.ChainConfig
	switch {
	case ghash == params.MainnetGenesisHash:
<<<<<<< HEAD
		defaultConfig = params.MainnetChainConfig
	case ghash == params.BSCGenesisHash:
		defaultConfig = params.BSCChainConfig
	case ghash == params.ChapelGenesisHash:
		defaultConfig = params.ChapelChainConfig
	case ghash == params.RialtoGenesisHash:
		defaultConfig = params.RialtoChainConfig
=======
		return params.MainnetChainConfig
	case ghash == params.SepoliaGenesisHash:
		return params.SepoliaChainConfig
	case ghash == params.GoerliGenesisHash:
		return params.GoerliChainConfig
>>>>>>> bed84606
	default:
		if g != nil {
			// it could be a custom config for QA test, just return
			return g.Config
		}
		defaultConfig = params.AllEthashProtocolChanges
	}
	if g == nil || g.Config == nil {
		return defaultConfig
	}

	// if not set in config.toml, use the default value of each network
	if g.Config.ChainID == nil {
		g.Config.ChainID = defaultConfig.ChainID
	}
	if g.Config.HomesteadBlock == nil {
		g.Config.HomesteadBlock = defaultConfig.HomesteadBlock
	}
	if g.Config.EIP150Block == nil {
		g.Config.EIP150Block = defaultConfig.EIP150Block
	}
	if g.Config.EIP155Block == nil {
		g.Config.EIP155Block = defaultConfig.EIP155Block
	}
	if g.Config.EIP158Block == nil {
		g.Config.EIP158Block = defaultConfig.EIP158Block
	}
	if g.Config.ByzantiumBlock == nil {
		g.Config.ByzantiumBlock = defaultConfig.ByzantiumBlock
	}
	if g.Config.ConstantinopleBlock == nil {
		g.Config.ConstantinopleBlock = defaultConfig.ConstantinopleBlock
	}
	if g.Config.PetersburgBlock == nil {
		g.Config.PetersburgBlock = defaultConfig.PetersburgBlock
	}
	if g.Config.IstanbulBlock == nil {
		g.Config.IstanbulBlock = defaultConfig.IstanbulBlock
	}
	if g.Config.MuirGlacierBlock == nil {
		g.Config.MuirGlacierBlock = defaultConfig.MuirGlacierBlock
	}

	// BSC dedicated start
	if g.Config.RamanujanBlock == nil {
		g.Config.RamanujanBlock = defaultConfig.RamanujanBlock
	}
	if g.Config.NielsBlock == nil {
		g.Config.NielsBlock = defaultConfig.NielsBlock
	}
	if g.Config.MirrorSyncBlock == nil {
		g.Config.MirrorSyncBlock = defaultConfig.MirrorSyncBlock
	}
	if g.Config.BrunoBlock == nil {
		g.Config.BrunoBlock = defaultConfig.BrunoBlock
	}
	if g.Config.EulerBlock == nil {
		g.Config.EulerBlock = defaultConfig.EulerBlock
	}
	if g.Config.NanoBlock == nil {
		g.Config.NanoBlock = defaultConfig.NanoBlock
	}
	if g.Config.MoranBlock == nil {
		g.Config.MoranBlock = defaultConfig.MoranBlock
	}
	if g.Config.GibbsBlock == nil {
		g.Config.GibbsBlock = defaultConfig.GibbsBlock
	}
	if g.Config.PlanckBlock == nil {
		g.Config.PlanckBlock = defaultConfig.PlanckBlock
	}
	if g.Config.LubanBlock == nil {
		g.Config.LubanBlock = defaultConfig.LubanBlock
	}
	if g.Config.PlatoBlock == nil {
		g.Config.PlatoBlock = defaultConfig.PlatoBlock
	}
	if g.Config.BerlinBlock == nil {
		g.Config.BerlinBlock = defaultConfig.BerlinBlock
	}
	if g.Config.LondonBlock == nil {
		g.Config.LondonBlock = defaultConfig.LondonBlock
	}
	if g.Config.HertzBlock == nil {
		g.Config.HertzBlock = defaultConfig.HertzBlock
	}

	// BSC Parlia set up
	if g.Config.Parlia == nil {
		g.Config.Parlia = defaultConfig.Parlia
	} else {
		if g.Config.Parlia.Period == 0 {
			g.Config.Parlia.Period = defaultConfig.Parlia.Period
		}
		if g.Config.Parlia.Epoch == 0 {
			g.Config.Parlia.Epoch = defaultConfig.Parlia.Epoch
		}
	}

	return g.Config
}

// ToBlock returns the genesis block according to genesis specification.
func (g *Genesis) ToBlock() *types.Block {
	root, err := g.Alloc.deriveHash()
	if err != nil {
		panic(err)
	}
	head := &types.Header{
		Number:     new(big.Int).SetUint64(g.Number),
		Nonce:      types.EncodeNonce(g.Nonce),
		Time:       g.Timestamp,
		ParentHash: g.ParentHash,
		Extra:      g.ExtraData,
		GasLimit:   g.GasLimit,
		GasUsed:    g.GasUsed,
		BaseFee:    g.BaseFee,
		Difficulty: g.Difficulty,
		MixDigest:  g.Mixhash,
		Coinbase:   g.Coinbase,
		Root:       root,
	}
	if g.GasLimit == 0 {
		head.GasLimit = params.GenesisGasLimit
	}
	if g.Difficulty == nil && g.Mixhash == (common.Hash{}) {
		head.Difficulty = params.GenesisDifficulty
	}
	if g.Config != nil && g.Config.IsLondon(common.Big0) {
		if g.BaseFee != nil {
			head.BaseFee = g.BaseFee
		} else {
			head.BaseFee = new(big.Int).SetUint64(params.InitialBaseFee)
		}
	}
<<<<<<< HEAD
	statedb.Commit(nil)
	statedb.Database().TrieDB().Commit(root, true, nil)

	return types.NewBlock(head, nil, nil, nil, trie.NewStackTrie(nil))
=======
	var withdrawals []*types.Withdrawal
	if conf := g.Config; conf != nil {
		num := big.NewInt(int64(g.Number))
		if conf.IsShanghai(num, g.Timestamp) {
			head.WithdrawalsHash = &types.EmptyWithdrawalsHash
			withdrawals = make([]*types.Withdrawal, 0)
		}
		if conf.IsCancun(num, g.Timestamp) {
			head.ExcessBlobGas = g.ExcessBlobGas
			head.BlobGasUsed = g.BlobGasUsed
			if head.ExcessBlobGas == nil {
				head.ExcessBlobGas = new(uint64)
			}
			if head.BlobGasUsed == nil {
				head.BlobGasUsed = new(uint64)
			}
		}
	}
	return types.NewBlock(head, nil, nil, nil, trie.NewStackTrie(nil)).WithWithdrawals(withdrawals)
>>>>>>> bed84606
}

// Commit writes the block and state of a genesis specification to the database.
// The block is committed as the canonical head block.
func (g *Genesis) Commit(db ethdb.Database, triedb *trie.Database) (*types.Block, error) {
	block := g.ToBlock()
	if block.Number().Sign() != 0 {
		return nil, errors.New("can't commit genesis block with number > 0")
	}
	config := g.Config
	if config == nil {
		config = params.AllEthashProtocolChanges
	}
	if err := config.CheckConfigForkOrder(); err != nil {
		return nil, err
	}
	if config.Clique != nil && len(block.Extra()) < 32+crypto.SignatureLength {
		return nil, errors.New("can't start clique chain without signers")
	}
	// All the checks has passed, flush the states derived from the genesis
	// specification as well as the specification itself into the provided
	// database.
	if err := g.Alloc.flush(db, triedb, block.Hash()); err != nil {
		return nil, err
	}
	rawdb.WriteTd(db, block.Hash(), block.NumberU64(), block.Difficulty())
	rawdb.WriteBlock(db, block)
	rawdb.WriteReceipts(db, block.Hash(), block.NumberU64(), nil)
	rawdb.WriteCanonicalHash(db, block.Hash(), block.NumberU64())
	rawdb.WriteHeadBlockHash(db, block.Hash())
	rawdb.WriteHeadFastBlockHash(db, block.Hash())
	rawdb.WriteHeadHeaderHash(db, block.Hash())
	rawdb.WriteChainConfig(db, block.Hash(), config)
	return block, nil
}

// MustCommit writes the genesis block and state to db, panicking on error.
// The block is committed as the canonical head block.
// Note the state changes will be committed in hash-based scheme, use Commit
// if path-scheme is preferred.
func (g *Genesis) MustCommit(db ethdb.Database) *types.Block {
	block, err := g.Commit(db, trie.NewDatabase(db))
	if err != nil {
		panic(err)
	}
	return block
}

// DefaultGenesisBlock returns the Ethereum main net genesis block.
func DefaultGenesisBlock() *Genesis {
	return &Genesis{
		Config:     params.MainnetChainConfig,
		Nonce:      66,
		ExtraData:  hexutil.MustDecode("0x11bbe8db4e347b4e8c937c1c8370e4b5ed33adb3db69cbdb7a38e1e50b1b82fa"),
		GasLimit:   5000,
		Difficulty: big.NewInt(17179869184),
		Alloc:      decodePrealloc(mainnetAllocData),
	}
}

<<<<<<< HEAD
=======
// DefaultGoerliGenesisBlock returns the Görli network genesis block.
func DefaultGoerliGenesisBlock() *Genesis {
	return &Genesis{
		Config:     params.GoerliChainConfig,
		Timestamp:  1548854791,
		ExtraData:  hexutil.MustDecode("0x22466c6578692069732061207468696e6722202d204166726900000000000000e0a2bd4258d2768837baa26a28fe71dc079f84c70000000000000000000000000000000000000000000000000000000000000000000000000000000000000000000000000000000000000000000000000000000000"),
		GasLimit:   10485760,
		Difficulty: big.NewInt(1),
		Alloc:      decodePrealloc(goerliAllocData),
	}
}

// DefaultSepoliaGenesisBlock returns the Sepolia network genesis block.
func DefaultSepoliaGenesisBlock() *Genesis {
	return &Genesis{
		Config:     params.SepoliaChainConfig,
		Nonce:      0,
		ExtraData:  []byte("Sepolia, Athens, Attica, Greece!"),
		GasLimit:   0x1c9c380,
		Difficulty: big.NewInt(0x20000),
		Timestamp:  1633267481,
		Alloc:      decodePrealloc(sepoliaAllocData),
	}
}

>>>>>>> bed84606
// DeveloperGenesisBlock returns the 'geth --dev' genesis block.
func DeveloperGenesisBlock(gasLimit uint64, faucet common.Address) *Genesis {
	// Override the default period to the user requested one
	config := *params.AllDevChainProtocolChanges

	// Assemble and return the genesis with the precompiles and faucet pre-funded
	return &Genesis{
		Config:     &config,
		GasLimit:   gasLimit,
		BaseFee:    big.NewInt(params.InitialBaseFee),
		Difficulty: big.NewInt(0),
		Alloc: map[common.Address]GenesisAccount{
			common.BytesToAddress([]byte{1}): {Balance: big.NewInt(1)}, // ECRecover
			common.BytesToAddress([]byte{2}): {Balance: big.NewInt(1)}, // SHA256
			common.BytesToAddress([]byte{3}): {Balance: big.NewInt(1)}, // RIPEMD
			common.BytesToAddress([]byte{4}): {Balance: big.NewInt(1)}, // Identity
			common.BytesToAddress([]byte{5}): {Balance: big.NewInt(1)}, // ModExp
			common.BytesToAddress([]byte{6}): {Balance: big.NewInt(1)}, // ECAdd
			common.BytesToAddress([]byte{7}): {Balance: big.NewInt(1)}, // ECScalarMul
			common.BytesToAddress([]byte{8}): {Balance: big.NewInt(1)}, // ECPairing
			common.BytesToAddress([]byte{9}): {Balance: big.NewInt(1)}, // BLAKE2b
			faucet:                           {Balance: new(big.Int).Sub(new(big.Int).Lsh(big.NewInt(1), 256), big.NewInt(9))},
		},
	}
}

func decodePrealloc(data string) GenesisAlloc {
	var p []struct{ Addr, Balance *big.Int }
	if err := rlp.NewStream(strings.NewReader(data), 0).Decode(&p); err != nil {
		panic(err)
	}
	ga := make(GenesisAlloc, len(p))
	for _, account := range p {
		ga[common.BigToAddress(account.Addr)] = GenesisAccount{Balance: account.Balance}
	}
	return ga
}<|MERGE_RESOLUTION|>--- conflicted
+++ resolved
@@ -138,14 +138,18 @@
 			statedb.SetState(addr, key, value)
 		}
 	}
-	return statedb.Commit(0, false)
+	statedb.IntermediateRoot(false)
+	root, _, err := statedb.Commit(0, nil)
+	return root, err
 }
 
 // flush is very similar with deriveHash, but the main difference is
 // all the generated states will be persisted into the given database.
 // Also, the genesis state specification will be flushed as well.
 func (ga *GenesisAlloc) flush(db ethdb.Database, triedb *trie.Database, blockhash common.Hash) error {
-	statedb, err := state.New(types.EmptyRootHash, state.NewDatabaseWithNodeDB(db, triedb), nil)
+	statedb, err := state.New(types.EmptyRootHash, state.NewDatabaseWithNodeDB(db, triedb, &trie.Config{
+		NoTries: false,
+	}), nil)
 	if err != nil {
 		return err
 	}
@@ -157,7 +161,8 @@
 			statedb.SetState(addr, key, value)
 		}
 	}
-	root, err := statedb.Commit(0, false)
+	statedb.IntermediateRoot(false)
+	root, _, err := statedb.Commit(0, nil)
 	if err != nil {
 		return err
 	}
@@ -195,10 +200,6 @@
 		switch blockhash {
 		case params.MainnetGenesisHash:
 			genesis = DefaultGenesisBlock()
-		case params.GoerliGenesisHash:
-			genesis = DefaultGoerliGenesisBlock()
-		case params.SepoliaGenesisHash:
-			genesis = DefaultSepoliaGenesisBlock()
 		}
 		if genesis != nil {
 			alloc = genesis.Alloc
@@ -290,19 +291,11 @@
 // error is a *params.ConfigCompatError and the new, unwritten config is returned.
 //
 // The returned chain configuration is never nil.
-<<<<<<< HEAD
-func SetupGenesisBlock(db ethdb.Database, genesis *Genesis) (*params.ChainConfig, common.Hash, error) {
-	return SetupGenesisBlockWithOverride(db, genesis, nil, nil, nil)
-}
-
-func SetupGenesisBlockWithOverride(db ethdb.Database, genesis *Genesis, overrideBerlin, overrideArrowGlacier, overrideTerminalTotalDifficulty *big.Int) (*params.ChainConfig, common.Hash, error) {
-=======
 func SetupGenesisBlock(db ethdb.Database, triedb *trie.Database, genesis *Genesis) (*params.ChainConfig, common.Hash, error) {
 	return SetupGenesisBlockWithOverride(db, triedb, genesis, nil)
 }
 
 func SetupGenesisBlockWithOverride(db ethdb.Database, triedb *trie.Database, genesis *Genesis, overrides *ChainOverrides) (*params.ChainConfig, common.Hash, error) {
->>>>>>> bed84606
 	if genesis != nil && genesis.Config == nil {
 		return params.AllEthashProtocolChanges, common.Hash{}, errGenesisNoConfig
 	}
@@ -336,11 +329,7 @@
 	// We have the genesis block in database(perhaps in ancient database)
 	// but the corresponding state is missing.
 	header := rawdb.ReadHeader(db, stored, 0)
-<<<<<<< HEAD
-	if _, err := state.New(header.Root, state.NewDatabaseWithConfigAndCache(db, nil), nil); err != nil {
-=======
 	if header.Root != types.EmptyRootHash && !rawdb.HasLegacyTrieNode(db, header.Root) {
->>>>>>> bed84606
 		if genesis == nil {
 			genesis = DefaultGenesisBlock()
 		}
@@ -365,19 +354,7 @@
 	}
 	// Get the existing chain configuration.
 	newcfg := genesis.configOrDefault(stored)
-<<<<<<< HEAD
-	if overrideBerlin != nil {
-		newcfg.BerlinBlock = overrideBerlin
-	}
-	if overrideArrowGlacier != nil {
-		newcfg.ArrowGlacierBlock = overrideArrowGlacier
-	}
-	if overrideTerminalTotalDifficulty != nil {
-		newcfg.TerminalTotalDifficulty = overrideTerminalTotalDifficulty
-	}
-=======
 	applyOverrides(newcfg)
->>>>>>> bed84606
 	if err := newcfg.CheckConfigForkOrder(); err != nil {
 		return newcfg, common.Hash{}, err
 	}
@@ -387,15 +364,6 @@
 		rawdb.WriteChainConfig(db, stored, newcfg)
 		return newcfg, stored, nil
 	}
-<<<<<<< HEAD
-	// Special case: don't change the existing config of a non-mainnet chain if no new
-	// config is supplied. These chains would get AllProtocolChanges (and a compat error)
-	// if we just continued here.
-	// The full node of two BSC testnets may run without genesis file after been inited.
-	if genesis == nil && stored != params.MainnetGenesisHash &&
-		stored != params.ChapelGenesisHash && stored != params.RialtoGenesisHash && stored != params.BSCGenesisHash {
-		return storedcfg, stored, nil
-=======
 	storedData, _ := json.Marshal(storedcfg)
 	// Special case: if a private network is being used (no genesis and also no
 	// mainnet hash in the database), we must not apply the `configOrDefault`
@@ -405,7 +373,6 @@
 	if genesis == nil && stored != params.MainnetGenesisHash {
 		newcfg = storedcfg
 		applyOverrides(newcfg)
->>>>>>> bed84606
 	}
 	// Check config compatibility and write the config. Compatibility errors
 	// are returned to the caller unless we're already at block zero.
@@ -424,13 +391,9 @@
 	return newcfg, stored, nil
 }
 
-<<<<<<< HEAD
-// Hard fork block height specified in config.toml has higher priority, but
-// if it is not specified in config.toml, use the default height in code.
-=======
 // LoadChainConfig loads the stored chain config if it is already present in
 // database, otherwise, return the config in the provided genesis specification.
-func LoadChainConfig(db ethdb.Database, genesis *Genesis) (*params.ChainConfig, error) {
+func LoadChainConfig(db ethdb.Database, genesis *Genesis) (*params.ChainConfig, common.Hash, error) {
 	// Load the stored chain config from the database. It can be nil
 	// in case the database is empty. Notably, we only care about the
 	// chain config corresponds to the canonical chain.
@@ -438,35 +401,35 @@
 	if stored != (common.Hash{}) {
 		storedcfg := rawdb.ReadChainConfig(db, stored)
 		if storedcfg != nil {
-			return storedcfg, nil
+			return storedcfg, stored, nil
 		}
 	}
 	// Load the config from the provided genesis specification
 	if genesis != nil {
 		// Reject invalid genesis spec without valid chain config
 		if genesis.Config == nil {
-			return nil, errGenesisNoConfig
+			return nil, common.Hash{}, errGenesisNoConfig
 		}
 		// If the canonical genesis header is present, but the chain
 		// config is missing(initialize the empty leveldb with an
 		// external ancient chain segment), ensure the provided genesis
 		// is matched.
 		if stored != (common.Hash{}) && genesis.ToBlock().Hash() != stored {
-			return nil, &GenesisMismatchError{stored, genesis.ToBlock().Hash()}
-		}
-		return genesis.Config, nil
+			return nil, common.Hash{}, &GenesisMismatchError{stored, genesis.ToBlock().Hash()}
+		}
+		return genesis.Config, stored, nil
 	}
 	// There is no stored chain config and no new config provided,
 	// In this case the default chain config(mainnet) will be used
-	return params.MainnetChainConfig, nil
-}
-
->>>>>>> bed84606
+	return params.BSCChainConfig, params.BSCGenesisHash, nil
+}
+
+// Hard fork block height specified in config.toml has higher priority, but
+// if it is not specified in config.toml, use the default height in code.
 func (g *Genesis) configOrDefault(ghash common.Hash) *params.ChainConfig {
 	var defaultConfig *params.ChainConfig
 	switch {
 	case ghash == params.MainnetGenesisHash:
-<<<<<<< HEAD
 		defaultConfig = params.MainnetChainConfig
 	case ghash == params.BSCGenesisHash:
 		defaultConfig = params.BSCChainConfig
@@ -474,13 +437,6 @@
 		defaultConfig = params.ChapelChainConfig
 	case ghash == params.RialtoGenesisHash:
 		defaultConfig = params.RialtoChainConfig
-=======
-		return params.MainnetChainConfig
-	case ghash == params.SepoliaGenesisHash:
-		return params.SepoliaChainConfig
-	case ghash == params.GoerliGenesisHash:
-		return params.GoerliChainConfig
->>>>>>> bed84606
 	default:
 		if g != nil {
 			// it could be a custom config for QA test, just return
@@ -616,12 +572,6 @@
 			head.BaseFee = new(big.Int).SetUint64(params.InitialBaseFee)
 		}
 	}
-<<<<<<< HEAD
-	statedb.Commit(nil)
-	statedb.Database().TrieDB().Commit(root, true, nil)
-
-	return types.NewBlock(head, nil, nil, nil, trie.NewStackTrie(nil))
-=======
 	var withdrawals []*types.Withdrawal
 	if conf := g.Config; conf != nil {
 		num := big.NewInt(int64(g.Number))
@@ -641,7 +591,6 @@
 		}
 	}
 	return types.NewBlock(head, nil, nil, nil, trie.NewStackTrie(nil)).WithWithdrawals(withdrawals)
->>>>>>> bed84606
 }
 
 // Commit writes the block and state of a genesis specification to the database.
@@ -702,34 +651,6 @@
 	}
 }
 
-<<<<<<< HEAD
-=======
-// DefaultGoerliGenesisBlock returns the Görli network genesis block.
-func DefaultGoerliGenesisBlock() *Genesis {
-	return &Genesis{
-		Config:     params.GoerliChainConfig,
-		Timestamp:  1548854791,
-		ExtraData:  hexutil.MustDecode("0x22466c6578692069732061207468696e6722202d204166726900000000000000e0a2bd4258d2768837baa26a28fe71dc079f84c70000000000000000000000000000000000000000000000000000000000000000000000000000000000000000000000000000000000000000000000000000000000"),
-		GasLimit:   10485760,
-		Difficulty: big.NewInt(1),
-		Alloc:      decodePrealloc(goerliAllocData),
-	}
-}
-
-// DefaultSepoliaGenesisBlock returns the Sepolia network genesis block.
-func DefaultSepoliaGenesisBlock() *Genesis {
-	return &Genesis{
-		Config:     params.SepoliaChainConfig,
-		Nonce:      0,
-		ExtraData:  []byte("Sepolia, Athens, Attica, Greece!"),
-		GasLimit:   0x1c9c380,
-		Difficulty: big.NewInt(0x20000),
-		Timestamp:  1633267481,
-		Alloc:      decodePrealloc(sepoliaAllocData),
-	}
-}
-
->>>>>>> bed84606
 // DeveloperGenesisBlock returns the 'geth --dev' genesis block.
 func DeveloperGenesisBlock(gasLimit uint64, faucet common.Address) *Genesis {
 	// Override the default period to the user requested one
