--- conflicted
+++ resolved
@@ -91,10 +91,6 @@
 		blockchain: blockchain,
 		config:     genesis.Config,
 	}
-<<<<<<< HEAD
-	backend.events = filters.NewEventSystem(&filterBackend{database, blockchain, backend}, false)
-	backend.rollback(blockchain.CurrentBlock())
-=======
 
 	filterBackend := &filterBackend{database, blockchain, backend}
 	backend.filterSystem = filters.NewFilterSystem(filterBackend, filters.Config{})
@@ -104,7 +100,6 @@
 	block := backend.blockchain.GetBlock(header.Hash(), header.Number.Uint64())
 
 	backend.rollback(block)
->>>>>>> bed84606
 	return backend
 }
 
@@ -734,11 +729,7 @@
 	var filter *filters.Filter
 	if query.BlockHash != nil {
 		// Block filter requested, construct a single-shot filter
-<<<<<<< HEAD
-		filter = filters.NewBlockFilter(&filterBackend{b.database, b.blockchain, b}, *query.BlockHash, query.Addresses, query.Topics)
-=======
 		filter = b.filterSystem.NewBlockFilter(*query.BlockHash, query.Addresses, query.Topics)
->>>>>>> bed84606
 	} else {
 		// Initialize unset filter boundaries to run from genesis to chain head
 		from := int64(0)
@@ -750,11 +741,7 @@
 			to = query.ToBlock.Int64()
 		}
 		// Construct the range filter
-<<<<<<< HEAD
-		filter = filters.NewRangeFilter(&filterBackend{b.database, b.blockchain, b}, from, to, query.Addresses, query.Topics, false)
-=======
-		filter = b.filterSystem.NewRangeFilter(from, to, query.Addresses, query.Topics)
->>>>>>> bed84606
+		filter = b.filterSystem.NewRangeFilter(from, to, query.Addresses, query.Topics, false)
 	}
 	// Run the filter and return all the logs
 	logs, err := filter.Logs(ctx)
@@ -894,20 +881,9 @@
 	return fb.bc.GetHeaderByHash(hash), nil
 }
 
-<<<<<<< HEAD
-func (fb *filterBackend) PendingBlockAndReceipts() (*types.Block, types.Receipts) {
-	return fb.backend.pendingBlock, fb.backend.pendingReceipts
-}
-
-func (fb *filterBackend) GetReceipts(ctx context.Context, hash common.Hash) (types.Receipts, error) {
-	number := rawdb.ReadHeaderNumber(fb.db, hash)
-	if number == nil {
-		return nil, nil
-=======
 func (fb *filterBackend) GetBody(ctx context.Context, hash common.Hash, number rpc.BlockNumber) (*types.Body, error) {
 	if body := fb.bc.GetBody(hash); body != nil {
 		return body, nil
->>>>>>> bed84606
 	}
 	return nil, errors.New("block body not found")
 }
